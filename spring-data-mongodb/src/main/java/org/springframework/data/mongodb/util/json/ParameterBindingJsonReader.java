/*
 * Copyright 2008-2021 the original author or authors.
 *
 * Licensed under the Apache License, Version 2.0 (the "License");
 * you may not use this file except in compliance with the License.
 * You may obtain a copy of the License at
 *
 *      https://www.apache.org/licenses/LICENSE-2.0
 *
 * Unless required by applicable law or agreed to in writing, software
 * distributed under the License is distributed on an "AS IS" BASIS,
 * WITHOUT WARRANTIES OR CONDITIONS OF ANY KIND, either express or implied.
 * See the License for the specific language governing permissions and
 * limitations under the License.
 */
package org.springframework.data.mongodb.util.json;

import static java.lang.String.format;

import java.text.DateFormat;
import java.text.ParsePosition;
import java.text.SimpleDateFormat;
import java.util.Calendar;
import java.util.Date;
import java.util.Locale;
import java.util.Map;
import java.util.TimeZone;
import java.util.function.Supplier;
import java.util.regex.Matcher;
import java.util.regex.Pattern;

import org.bson.AbstractBsonReader;
import org.bson.BsonBinary;
import org.bson.BsonBinarySubType;
import org.bson.BsonContextType;
import org.bson.BsonDbPointer;
import org.bson.BsonInvalidOperationException;
import org.bson.BsonReaderMark;
import org.bson.BsonRegularExpression;
import org.bson.BsonTimestamp;
import org.bson.BsonType;
import org.bson.BsonUndefined;
import org.bson.Document;
import org.bson.internal.Base64;
import org.bson.json.JsonParseException;
import org.bson.types.Decimal128;
import org.bson.types.MaxKey;
import org.bson.types.MinKey;
import org.bson.types.ObjectId;
import org.springframework.data.spel.EvaluationContextProvider;
import org.springframework.expression.EvaluationContext;
import org.springframework.expression.spel.standard.SpelExpressionParser;
import org.springframework.lang.Nullable;
import org.springframework.util.ClassUtils;
import org.springframework.util.NumberUtils;
import org.springframework.util.ObjectUtils;

/**
 * Reads a JSON and evaluates placehoders and SpEL expressions. Modified version of <a href=
 * "https://github.com/mongodb/mongo-java-driver/blob/master/bson/src/main/org/bson/json/JsonReader.java">MongoDB Inc.
 * JsonReader</a> licensed under the Apache License, Version 2.0. <br />
 *
 * @author Jeff Yemin
 * @author Ross Lawley
 * @author Trisha Gee
 * @author Robert Guo
 * @author Florian Buecklers
 * @author Brendon Puntin
 * @author Christoph Strobl
 * @author Rocco Lagrotteria
 * @since 2.2
 */
public class ParameterBindingJsonReader extends AbstractBsonReader {

<<<<<<< HEAD
	private static final Pattern ENTIRE_QUERY_BINDING_PATTERN = Pattern.compile("^\\?(\\d+)$|^[\\?:]#\\{.*\\}$");
=======
	static final Object PLACEHOLDER = new Object();

	private static final Pattern PARAMETER_ONLY_BINDING_PATTERN = Pattern.compile("^\\?(\\d+)$");
	private static final Pattern EXPRESSION_ONLY_BINDING_PATTERN = Pattern.compile("^\\?#\\{.*\\}$");
>>>>>>> a8cc3faf
	private static final Pattern PARAMETER_BINDING_PATTERN = Pattern.compile("\\?(\\d+)");
	private static final Pattern EXPRESSION_BINDING_PATTERN = Pattern.compile("[\\?:]#\\{.*\\}");

	private final ParameterBindingContext bindingContext;

	private final JsonScanner scanner;
	private JsonToken pushedToken;
	Object currentValue;

	/**
	 * Constructs a new instance with the given JSON string.
	 *
	 * @param json A string representation of a JSON.
	 */
	public ParameterBindingJsonReader(final String json) {
		this(json, new Object[] {});
	}

	// Spring Data Customization START

	/**
	 * Constructs a new instance with the given JSON string.
	 *
	 * @param json A string representation of a JSON.
	 */
	public ParameterBindingJsonReader(String json, Object[] values) {

		this(json, (index) -> values[index], new SpelExpressionParser(),
				EvaluationContextProvider.DEFAULT.getEvaluationContext(values));
	}

	public ParameterBindingJsonReader(String json, ValueProvider accessor, SpelExpressionParser spelExpressionParser,
			EvaluationContext evaluationContext) {

		this(json, accessor, spelExpressionParser, () -> evaluationContext);
	}

	/**
	 * @since 2.2.3
	 */
	public ParameterBindingJsonReader(String json, ValueProvider accessor, SpelExpressionParser spelExpressionParser,
			Supplier<EvaluationContext> evaluationContext) {

		this(json, new ParameterBindingContext(accessor, spelExpressionParser, evaluationContext));

<<<<<<< HEAD
=======
		this.bindingContext = new ParameterBindingContext(accessor, spelExpressionParser, evaluationContext);
		setInitialValueIfFullDocumentExpression(json);
>>>>>>> a8cc3faf
	}

	public ParameterBindingJsonReader(String json, ParameterBindingContext bindingContext) {

		this.scanner = new JsonScanner(json);
		setContext(new Context(null, BsonContextType.TOP_LEVEL));

		this.bindingContext = bindingContext;
		setInitialValueIfFullDocumentExpression(json);
	}

<<<<<<< HEAD
		Matcher matcher = ENTIRE_QUERY_BINDING_PATTERN.matcher(json);
		if (matcher.find()) {
			BindableValue bindingResult = bindableValueFor(new JsonToken(JsonTokenType.UNQUOTED_STRING, json));
			try {
				if (bindingResult.getType().equals(BsonType.DOCUMENT)) {
					currentValue = Document.parse(bindingResult.getValue().toString());
				}

			} catch (JsonParseException jsonParseException) {
				throw new IllegalArgumentException(
						String.format("Resulting value of expression '%s' is not a valid json query", json), jsonParseException);
			}
=======
	public void setInitialValueIfFullDocumentExpression(String json) {
		if (PARAMETER_ONLY_BINDING_PATTERN.matcher(json).find()) {
			currentValue = bindableValueFor(new JsonToken(JsonTokenType.UNQUOTED_STRING, json)).getValue();
		} else if (EXPRESSION_ONLY_BINDING_PATTERN.matcher(json).find()) {
			currentValue = bindableValueFor(new JsonToken(JsonTokenType.UNQUOTED_STRING, json)).getValue();
>>>>>>> a8cc3faf
		}

	}

	// Spring Data Customization END

	@Override
	protected BsonBinary doReadBinaryData() {
		return (BsonBinary) currentValue;
	}

	@Override
	protected byte doPeekBinarySubType() {
		return doReadBinaryData().getType();
	}

	@Override
	protected int doPeekBinarySize() {
		return doReadBinaryData().getData().length;
	}

	@Override
	protected boolean doReadBoolean() {
		return (Boolean) currentValue;
	}

	// CHECKSTYLE:OFF
	@Override
	public BsonType readBsonType() {

		if (isClosed()) {
			throw new IllegalStateException("This instance has been closed");
		}
		if (getState() == State.INITIAL || getState() == State.DONE || getState() == State.SCOPE_DOCUMENT) {
			// in JSON the top level value can be of any type so fall through
			setState(State.TYPE);
		}
		if (getState() != State.TYPE) {
			throwInvalidState("readBSONType", State.TYPE);
		}

		if (getContext().getContextType() == BsonContextType.DOCUMENT) {
			JsonToken nameToken = popToken();
			switch (nameToken.getType()) {
				case STRING:
				case UNQUOTED_STRING:

					// Spring Data Customization START

					setCurrentName(bindableValueFor(nameToken).getValue().toString());

					// Spring Data Customization END
					break;
				case END_OBJECT:
					setState(State.END_OF_DOCUMENT);
					return BsonType.END_OF_DOCUMENT;
				default:
					throw new JsonParseException("JSON reader was expecting a name but found '%s'.", nameToken.getValue());
			}

			JsonToken colonToken = popToken();
			if (colonToken.getType() != JsonTokenType.COLON) {
				throw new JsonParseException("JSON reader was expecting ':' but found '%s'.", colonToken.getValue());
			}
		}

		JsonToken token = popToken();
		if (getContext().getContextType() == BsonContextType.ARRAY && token.getType() == JsonTokenType.END_ARRAY) {
			setState(State.END_OF_ARRAY);
			return BsonType.END_OF_DOCUMENT;
		}

		// Spring Data Customization START

		boolean noValueFound = false;
		BindableValue bindableValue = null;

		switch (token.getType()) {
			case BEGIN_ARRAY:
				setCurrentBsonType(BsonType.ARRAY);
				break;
			case BEGIN_OBJECT:
				visitExtendedJSON();
				break;
			case DOUBLE:
				setCurrentBsonType(BsonType.DOUBLE);
				currentValue = token.getValue();
				break;
			case END_OF_FILE:
				setCurrentBsonType(BsonType.END_OF_DOCUMENT);
				break;
			case INT32:
				setCurrentBsonType(BsonType.INT32);
				currentValue = token.getValue();
				break;
			case INT64:
				setCurrentBsonType(BsonType.INT64);
				currentValue = token.getValue();
				break;
			case REGULAR_EXPRESSION:

				setCurrentBsonType(BsonType.REGULAR_EXPRESSION);
				currentValue = bindableValueFor(token).getValue();
				break;
			case STRING:

				setCurrentBsonType(BsonType.STRING);
				currentValue = bindableValueFor(token).getValue().toString();
				break;
			case UNQUOTED_STRING:

				String value = token.getValue(String.class);

				if ("false".equals(value) || "true".equals(value)) {
					setCurrentBsonType(BsonType.BOOLEAN);
					currentValue = Boolean.parseBoolean(value);
				} else if ("Infinity".equals(value)) {
					setCurrentBsonType(BsonType.DOUBLE);
					currentValue = Double.POSITIVE_INFINITY;
				} else if ("NaN".equals(value)) {
					setCurrentBsonType(BsonType.DOUBLE);
					currentValue = Double.NaN;
				} else if ("null".equals(value)) {
					setCurrentBsonType(BsonType.NULL);
				} else if ("undefined".equals(value)) {
					setCurrentBsonType(BsonType.UNDEFINED);
				} else if ("MinKey".equals(value)) {
					visitEmptyConstructor();
					setCurrentBsonType(BsonType.MIN_KEY);
					currentValue = new MinKey();
				} else if ("MaxKey".equals(value)) {
					visitEmptyConstructor();
					setCurrentBsonType(BsonType.MAX_KEY);
					currentValue = new MaxKey();
				} else if ("BinData".equals(value)) {
					setCurrentBsonType(BsonType.BINARY);
					currentValue = visitBinDataConstructor();
				} else if ("Date".equals(value)) {
					currentValue = visitDateTimeConstructorWithOutNew();
					setCurrentBsonType(BsonType.STRING);
				} else if ("HexData".equals(value)) {
					setCurrentBsonType(BsonType.BINARY);
					currentValue = visitHexDataConstructor();
				} else if ("ISODate".equals(value)) {
					setCurrentBsonType(BsonType.DATE_TIME);
					currentValue = visitISODateTimeConstructor();
				} else if ("NumberInt".equals(value)) {
					setCurrentBsonType(BsonType.INT32);
					currentValue = visitNumberIntConstructor();
				} else if ("NumberLong".equals(value)) {
					setCurrentBsonType(BsonType.INT64);
					currentValue = visitNumberLongConstructor();
				} else if ("NumberDecimal".equals(value)) {
					setCurrentBsonType(BsonType.DECIMAL128);
					currentValue = visitNumberDecimalConstructor();
				} else if ("ObjectId".equals(value)) {
					setCurrentBsonType(BsonType.OBJECT_ID);
					currentValue = visitObjectIdConstructor();
				} else if ("Timestamp".equals(value)) {
					setCurrentBsonType(BsonType.TIMESTAMP);
					currentValue = visitTimestampConstructor();
				} else if ("RegExp".equals(value)) {
					setCurrentBsonType(BsonType.REGULAR_EXPRESSION);
					currentValue = visitRegularExpressionConstructor();
				} else if ("DBPointer".equals(value)) {
					setCurrentBsonType(BsonType.DB_POINTER);
					currentValue = visitDBPointerConstructor();
				} else if ("UUID".equals(value) || "GUID".equals(value) || "CSUUID".equals(value) || "CSGUID".equals(value)
						|| "JUUID".equals(value) || "JGUID".equals(value) || "PYUUID".equals(value) || "PYGUID".equals(value)) {
					setCurrentBsonType(BsonType.BINARY);
					currentValue = visitUUIDConstructor(value);
				} else if ("new".equals(value)) {
					visitNew();
				} else {

					bindableValue = bindableValueFor(token);
					if (bindableValue != null) {

						if (bindableValue.getIndex() != -1) {
							setCurrentBsonType(bindableValue.getType());
						} else {
							setCurrentBsonType(BsonType.STRING);
						}

						currentValue = bindableValue.getValue();
					} else {
						noValueFound = true;
					}
				}
				break;
			default:
				noValueFound = true;
				break;
		}

		// Spring Data Customization END

		if (noValueFound) {
			throw new JsonParseException("JSON reader was expecting a value but found '%s'.", token.getValue());
		}

		if (getContext().getContextType() == BsonContextType.ARRAY
				|| getContext().getContextType() == BsonContextType.DOCUMENT) {
			JsonToken commaToken = popToken();
			if (commaToken.getType() != JsonTokenType.COMMA) {
				pushToken(commaToken);
			}
		}

		switch (getContext().getContextType()) {
			case DOCUMENT:
			case SCOPE_DOCUMENT:
			default:
				setState(State.NAME);
				break;
			case ARRAY:
			case JAVASCRIPT_WITH_SCOPE:
			case TOP_LEVEL:
				setState(State.VALUE);
				break;
		}
		return getCurrentBsonType();
	}

	// Spring Data Customization START

	@Override
	public void setState(State newState) {
		super.setState(newState);
	}

	private BindableValue bindableValueFor(JsonToken token) {

		if (!JsonTokenType.STRING.equals(token.getType()) && !JsonTokenType.UNQUOTED_STRING.equals(token.getType())
				&& !JsonTokenType.REGULAR_EXPRESSION.equals(token.getType())) {
			return null;
		}

		boolean isRegularExpression = token.getType().equals(JsonTokenType.REGULAR_EXPRESSION);

		BindableValue bindableValue = new BindableValue();
		String tokenValue = isRegularExpression ? token.getValue(BsonRegularExpression.class).getPattern()
				: String.class.cast(token.getValue());
		Matcher matcher = PARAMETER_BINDING_PATTERN.matcher(tokenValue);

		if (token.getType().equals(JsonTokenType.UNQUOTED_STRING)) {

			Matcher regexMatcher = EXPRESSION_BINDING_PATTERN.matcher(tokenValue);
			if (regexMatcher.find()) {

				String binding = regexMatcher.group();
				String expression = binding.substring(3, binding.length() - 1);

				Matcher inSpelMatcher = PARAMETER_BINDING_PATTERN.matcher(expression);
				while (inSpelMatcher.find()) {

					int index = computeParameterIndex(inSpelMatcher.group());
					expression = expression.replace(inSpelMatcher.group(), getBindableValueForIndex(index).toString());
				}

				Object value = evaluateExpression(expression);
				bindableValue.setValue(value);
				bindableValue.setType(bsonTypeForValue(value));
				return bindableValue;
			}

			if (matcher.find()) {

				int index = computeParameterIndex(matcher.group());
				bindableValue.setValue(getBindableValueForIndex(index));
				bindableValue.setType(bsonTypeForValue(getBindableValueForIndex(index)));
				return bindableValue;
			}

			bindableValue.setValue(tokenValue);
			bindableValue.setType(BsonType.STRING);
			return bindableValue;

		}

		String computedValue = tokenValue;

		Matcher regexMatcher = EXPRESSION_BINDING_PATTERN.matcher(computedValue);

		while (regexMatcher.find()) {

			String binding = regexMatcher.group();
			String expression = binding.substring(3, binding.length() - 1);

			Matcher inSpelMatcher = PARAMETER_BINDING_PATTERN.matcher(expression);
			while (inSpelMatcher.find()) {

				int index = computeParameterIndex(inSpelMatcher.group());
				expression = expression.replace(inSpelMatcher.group(), getBindableValueForIndex(index).toString());
			}

			computedValue = computedValue.replace(binding, nullSafeToString(evaluateExpression(expression)));

			bindableValue.setValue(computedValue);
			bindableValue.setType(BsonType.STRING);

			return bindableValue;
		}

		while (matcher.find()) {

			String group = matcher.group();
			int index = computeParameterIndex(group);
			computedValue = computedValue.replace(group, nullSafeToString(getBindableValueForIndex(index)));
		}

		if (isRegularExpression) {

			bindableValue.setValue(new BsonRegularExpression(computedValue));
			bindableValue.setType(BsonType.REGULAR_EXPRESSION);
		} else {

			bindableValue.setValue(computedValue);
			bindableValue.setType(BsonType.STRING);
		}
		return bindableValue;
	}

	private static String nullSafeToString(@Nullable Object value) {

		if (value instanceof Date) {
			return DateTimeFormatter.format(((Date) value).getTime());
		}

		return ObjectUtils.nullSafeToString(value);
	}

	private static int computeParameterIndex(String parameter) {
		return NumberUtils.parseNumber(parameter.replace("?", ""), Integer.class);
	}

	private Object getBindableValueForIndex(int index) {
		return bindingContext.bindableValueForIndex(index);
	}

	private BsonType bsonTypeForValue(Object value) {

		if (value == null) {
			return BsonType.NULL;
		}

		Class<?> type = value.getClass();

		if (ClassUtils.isAssignable(String.class, type)) {

			if (((String) value).startsWith("{")) {
				return BsonType.DOCUMENT;
			}
			return BsonType.STRING;
		}
		if (ClassUtils.isAssignable(Boolean.class, type)) {
			return BsonType.BOOLEAN;
		}
		if (ClassUtils.isAssignable(Document.class, type)) {
			return BsonType.DOCUMENT;
		}
		if (ClassUtils.isAssignable(Double.class, type)) {
			return BsonType.DOUBLE;
		}
		if (ClassUtils.isAssignable(Long.class, type)) {
			return BsonType.INT64;
		}
		if (ClassUtils.isAssignable(Integer.class, type)) {
			return BsonType.INT32;
		}
		if (ClassUtils.isAssignable(Pattern.class, type)) {
			return BsonType.REGULAR_EXPRESSION;
		}
		if (ClassUtils.isAssignable(Iterable.class, type)) {
			return BsonType.ARRAY;
		}
		if (ClassUtils.isAssignable(Map.class, type)) {
			return BsonType.DOCUMENT;
		}

		return BsonType.UNDEFINED;
	}

	@Nullable
	private Object evaluateExpression(String expressionString) {
		return bindingContext.evaluateExpression(expressionString);
	}

	// Spring Data Customization END
	// CHECKSTYLE:ON

	@Override
	public Decimal128 doReadDecimal128() {
		return (Decimal128) currentValue;
	}

	@Override
	protected long doReadDateTime() {
		return (Long) currentValue;
	}

	@Override
	protected double doReadDouble() {
		return (Double) currentValue;
	}

	@Override
	protected void doReadEndArray() {
		setContext(getContext().getParentContext());

		if (getContext().getContextType() == BsonContextType.ARRAY
				|| getContext().getContextType() == BsonContextType.DOCUMENT) {
			JsonToken commaToken = popToken();
			if (commaToken.getType() != JsonTokenType.COMMA) {
				pushToken(commaToken);
			}
		}
	}

	@Override
	protected void doReadEndDocument() {
		setContext(getContext().getParentContext());
		if (getContext() != null && getContext().getContextType() == BsonContextType.SCOPE_DOCUMENT) {
			setContext(getContext().getParentContext()); // JavaScriptWithScope
			verifyToken(JsonTokenType.END_OBJECT); // outermost closing bracket for JavaScriptWithScope
		}

		if (getContext() == null) {
			throw new JsonParseException("Unexpected end of document.");
		}

		if (getContext().getContextType() == BsonContextType.ARRAY
				|| getContext().getContextType() == BsonContextType.DOCUMENT) {
			JsonToken commaToken = popToken();
			if (commaToken.getType() != JsonTokenType.COMMA) {
				pushToken(commaToken);
			}
		}
	}

	@Override
	protected int doReadInt32() {
		return (Integer) currentValue;
	}

	@Override
	protected long doReadInt64() {
		return (Long) currentValue;
	}

	@Override
	protected String doReadJavaScript() {
		return (String) currentValue;
	}

	@Override
	protected String doReadJavaScriptWithScope() {
		return (String) currentValue;
	}

	@Override
	protected void doReadMaxKey() {}

	@Override
	protected void doReadMinKey() {}

	@Override
	protected void doReadNull() {}

	@Override
	protected ObjectId doReadObjectId() {
		return (ObjectId) currentValue;
	}

	@Override
	protected BsonRegularExpression doReadRegularExpression() {
		return (BsonRegularExpression) currentValue;
	}

	@Override
	protected BsonDbPointer doReadDBPointer() {
		return (BsonDbPointer) currentValue;
	}

	@Override
	protected void doReadStartArray() {
		setContext(new Context(getContext(), BsonContextType.ARRAY));
	}

	@Override
	protected void doReadStartDocument() {
		setContext(new Context(getContext(), BsonContextType.DOCUMENT));
	}

	@Override
	protected String doReadString() {
		return (String) currentValue;
	}

	@Override
	protected String doReadSymbol() {
		return (String) currentValue;
	}

	@Override
	protected BsonTimestamp doReadTimestamp() {
		return (BsonTimestamp) currentValue;
	}

	@Override
	protected void doReadUndefined() {}

	@Override
	protected void doSkipName() {}

	@Override
	protected void doSkipValue() {
		switch (getCurrentBsonType()) {
			case ARRAY:
				readStartArray();
				while (readBsonType() != BsonType.END_OF_DOCUMENT) {
					skipValue();
				}
				readEndArray();
				break;
			case BINARY:
				readBinaryData();
				break;
			case BOOLEAN:
				readBoolean();
				break;
			case DATE_TIME:
				readDateTime();
				break;
			case DOCUMENT:
				readStartDocument();
				while (readBsonType() != BsonType.END_OF_DOCUMENT) {
					skipName();
					skipValue();
				}
				readEndDocument();
				break;
			case DOUBLE:
				readDouble();
				break;
			case INT32:
				readInt32();
				break;
			case INT64:
				readInt64();
				break;
			case DECIMAL128:
				readDecimal128();
				break;
			case JAVASCRIPT:
				readJavaScript();
				break;
			case JAVASCRIPT_WITH_SCOPE:
				readJavaScriptWithScope();
				readStartDocument();
				while (readBsonType() != BsonType.END_OF_DOCUMENT) {
					skipName();
					skipValue();
				}
				readEndDocument();
				break;
			case MAX_KEY:
				readMaxKey();
				break;
			case MIN_KEY:
				readMinKey();
				break;
			case NULL:
				readNull();
				break;
			case OBJECT_ID:
				readObjectId();
				break;
			case REGULAR_EXPRESSION:
				readRegularExpression();
				break;
			case STRING:
				readString();
				break;
			case SYMBOL:
				readSymbol();
				break;
			case TIMESTAMP:
				readTimestamp();
				break;
			case UNDEFINED:
				readUndefined();
				break;
			default:
		}
	}

	private JsonToken popToken() {
		if (pushedToken != null) {
			JsonToken token = pushedToken;
			pushedToken = null;
			return token;
		} else {
			return scanner.nextToken();
		}
	}

	private void pushToken(final JsonToken token) {
		if (pushedToken == null) {
			pushedToken = token;
		} else {
			throw new BsonInvalidOperationException("There is already a pending token.");
		}
	}

	private void verifyToken(final JsonTokenType expectedType) {
		JsonToken token = popToken();
		if (expectedType != token.getType()) {
			throw new JsonParseException("JSON reader expected token type '%s' but found '%s'.", expectedType,
					token.getValue());
		}
	}

	private void verifyToken(final JsonTokenType expectedType, final Object expectedValue) {
		JsonToken token = popToken();
		if (expectedType != token.getType()) {
			throw new JsonParseException("JSON reader expected token type '%s' but found '%s'.", expectedType,
					token.getValue());
		}
		if (!expectedValue.equals(token.getValue())) {
			throw new JsonParseException("JSON reader expected '%s' but found '%s'.", expectedValue, token.getValue());
		}
	}

	private void verifyString(final String expected) {
		if (expected == null) {
			throw new IllegalArgumentException("Can't be null");
		}

		JsonToken token = popToken();
		JsonTokenType type = token.getType();

		if ((type != JsonTokenType.STRING && type != JsonTokenType.UNQUOTED_STRING) || !expected.equals(token.getValue())) {
			throw new JsonParseException("JSON reader expected '%s' but found '%s'.", expected, token.getValue());
		}
	}

	private void visitNew() {
		JsonToken typeToken = popToken();
		if (typeToken.getType() != JsonTokenType.UNQUOTED_STRING) {
			throw new JsonParseException("JSON reader expected a type name but found '%s'.", typeToken.getValue());
		}

		String value = typeToken.getValue(String.class);

		if ("MinKey".equals(value)) {
			visitEmptyConstructor();
			setCurrentBsonType(BsonType.MIN_KEY);
			currentValue = new MinKey();
		} else if ("MaxKey".equals(value)) {
			visitEmptyConstructor();
			setCurrentBsonType(BsonType.MAX_KEY);
			currentValue = new MaxKey();
		} else if ("BinData".equals(value)) {
			currentValue = visitBinDataConstructor();
			setCurrentBsonType(BsonType.BINARY);
		} else if ("Date".equals(value)) {
			currentValue = visitDateTimeConstructor();
			setCurrentBsonType(BsonType.DATE_TIME);
		} else if ("HexData".equals(value)) {
			currentValue = visitHexDataConstructor();
			setCurrentBsonType(BsonType.BINARY);
		} else if ("ISODate".equals(value)) {
			currentValue = visitISODateTimeConstructor();
			setCurrentBsonType(BsonType.DATE_TIME);
		} else if ("NumberInt".equals(value)) {
			currentValue = visitNumberIntConstructor();
			setCurrentBsonType(BsonType.INT32);
		} else if ("NumberLong".equals(value)) {
			currentValue = visitNumberLongConstructor();
			setCurrentBsonType(BsonType.INT64);
		} else if ("NumberDecimal".equals(value)) {
			currentValue = visitNumberDecimalConstructor();
			setCurrentBsonType(BsonType.DECIMAL128);
		} else if ("ObjectId".equals(value)) {
			currentValue = visitObjectIdConstructor();
			setCurrentBsonType(BsonType.OBJECT_ID);
		} else if ("RegExp".equals(value)) {
			currentValue = visitRegularExpressionConstructor();
			setCurrentBsonType(BsonType.REGULAR_EXPRESSION);
		} else if ("DBPointer".equals(value)) {
			currentValue = visitDBPointerConstructor();
			setCurrentBsonType(BsonType.DB_POINTER);
		} else if ("UUID".equals(value) || "GUID".equals(value) || "CSUUID".equals(value) || "CSGUID".equals(value)
				|| "JUUID".equals(value) || "JGUID".equals(value) || "PYUUID".equals(value) || "PYGUID".equals(value)) {
			currentValue = visitUUIDConstructor(value);
			setCurrentBsonType(BsonType.BINARY);
		} else {
			throw new JsonParseException("JSON reader expected a type name but found '%s'.", value);
		}
	}

	private void visitExtendedJSON() {
		JsonToken nameToken = popToken();
		String value = nameToken.getValue(String.class);
		JsonTokenType type = nameToken.getType();

		if (type == JsonTokenType.STRING || type == JsonTokenType.UNQUOTED_STRING) {

			if ("$binary".equals(value) || "$type".equals(value)) {
				currentValue = visitBinDataExtendedJson(value);
				if (currentValue != null) {
					setCurrentBsonType(BsonType.BINARY);
					return;
				}
			} else if ("$regex".equals(value) || "$options".equals(value)) {
				currentValue = visitRegularExpressionExtendedJson(value);
				if (currentValue != null) {
					setCurrentBsonType(BsonType.REGULAR_EXPRESSION);
					return;
				}
			} else if ("$code".equals(value)) {
				visitJavaScriptExtendedJson();
				return;
			} else if ("$date".equals(value)) {
				currentValue = visitDateTimeExtendedJson();
				setCurrentBsonType(BsonType.DATE_TIME);
				return;
			} else if ("$maxKey".equals(value)) {
				currentValue = visitMaxKeyExtendedJson();
				setCurrentBsonType(BsonType.MAX_KEY);
				return;
			} else if ("$minKey".equals(value)) {
				currentValue = visitMinKeyExtendedJson();
				setCurrentBsonType(BsonType.MIN_KEY);
				return;
			} else if ("$oid".equals(value)) {
				currentValue = visitObjectIdExtendedJson();
				setCurrentBsonType(BsonType.OBJECT_ID);
				return;
			} else if ("$regularExpression".equals(value)) {
				currentValue = visitNewRegularExpressionExtendedJson();
				setCurrentBsonType(BsonType.REGULAR_EXPRESSION);
				return;
			} else if ("$symbol".equals(value)) {
				currentValue = visitSymbolExtendedJson();
				setCurrentBsonType(BsonType.SYMBOL);
				return;
			} else if ("$timestamp".equals(value)) {
				currentValue = visitTimestampExtendedJson();
				setCurrentBsonType(BsonType.TIMESTAMP);
				return;
			} else if ("$undefined".equals(value)) {
				currentValue = visitUndefinedExtendedJson();
				setCurrentBsonType(BsonType.UNDEFINED);
				return;
			} else if ("$numberLong".equals(value)) {
				currentValue = visitNumberLongExtendedJson();
				setCurrentBsonType(BsonType.INT64);
				return;
			} else if ("$numberInt".equals(value)) {
				currentValue = visitNumberIntExtendedJson();
				setCurrentBsonType(BsonType.INT32);
				return;
			} else if ("$numberDouble".equals(value)) {
				currentValue = visitNumberDoubleExtendedJson();
				setCurrentBsonType(BsonType.DOUBLE);
				return;
			} else if ("$numberDecimal".equals(value)) {
				currentValue = visitNumberDecimalExtendedJson();
				setCurrentBsonType(BsonType.DECIMAL128);
				return;
			} else if ("$dbPointer".equals(value)) {
				currentValue = visitDbPointerExtendedJson();
				setCurrentBsonType(BsonType.DB_POINTER);
				return;
			}
		}

		pushToken(nameToken);
		setCurrentBsonType(BsonType.DOCUMENT);
	}

	private void visitEmptyConstructor() {
		JsonToken nextToken = popToken();
		if (nextToken.getType() == JsonTokenType.LEFT_PAREN) {
			verifyToken(JsonTokenType.RIGHT_PAREN);
		} else {
			pushToken(nextToken);
		}
	}

	private BsonBinary visitBinDataConstructor() {
		verifyToken(JsonTokenType.LEFT_PAREN);
		JsonToken subTypeToken = popToken();
		if (subTypeToken.getType() != JsonTokenType.INT32) {
			throw new JsonParseException("JSON reader expected a binary subtype but found '%s'.", subTypeToken.getValue());
		}
		verifyToken(JsonTokenType.COMMA);
		JsonToken bytesToken = popToken();
		if (bytesToken.getType() != JsonTokenType.UNQUOTED_STRING && bytesToken.getType() != JsonTokenType.STRING) {
			throw new JsonParseException("JSON reader expected a string but found '%s'.", bytesToken.getValue());
		}
		verifyToken(JsonTokenType.RIGHT_PAREN);

		byte[] bytes = Base64.decode(bytesToken.getValue(String.class));
		return new BsonBinary(subTypeToken.getValue(Integer.class).byteValue(), bytes);
	}

	private BsonBinary visitUUIDConstructor(final String uuidConstructorName) {
		verifyToken(JsonTokenType.LEFT_PAREN);
		String hexString = readStringFromExtendedJson().replaceAll("\\{", "").replaceAll("}", "").replaceAll("-", "");
		verifyToken(JsonTokenType.RIGHT_PAREN);
		byte[] bytes = decodeHex(hexString);
		BsonBinarySubType subType = BsonBinarySubType.UUID_STANDARD;
		if (!"UUID".equals(uuidConstructorName) || !"GUID".equals(uuidConstructorName)) {
			subType = BsonBinarySubType.UUID_LEGACY;
		}
		return new BsonBinary(subType, bytes);
	}

	private BsonRegularExpression visitRegularExpressionConstructor() {
		verifyToken(JsonTokenType.LEFT_PAREN);
		String pattern = readStringFromExtendedJson();
		String options = "";
		JsonToken commaToken = popToken();
		if (commaToken.getType() == JsonTokenType.COMMA) {
			options = readStringFromExtendedJson();
		} else {
			pushToken(commaToken);
		}
		verifyToken(JsonTokenType.RIGHT_PAREN);
		return new BsonRegularExpression(pattern, options);
	}

	private ObjectId visitObjectIdConstructor() {
		verifyToken(JsonTokenType.LEFT_PAREN);
		ObjectId objectId = new ObjectId(readStringFromExtendedJson());
		verifyToken(JsonTokenType.RIGHT_PAREN);
		return objectId;
	}

	private BsonTimestamp visitTimestampConstructor() {
		verifyToken(JsonTokenType.LEFT_PAREN);
		JsonToken timeToken = popToken();
		int time;
		if (timeToken.getType() != JsonTokenType.INT32) {
			throw new JsonParseException("JSON reader expected an integer but found '%s'.", timeToken.getValue());
		} else {
			time = timeToken.getValue(Integer.class);
		}
		verifyToken(JsonTokenType.COMMA);
		JsonToken incrementToken = popToken();
		int increment;
		if (incrementToken.getType() != JsonTokenType.INT32) {
			throw new JsonParseException("JSON reader expected an integer but found '%s'.", timeToken.getValue());
		} else {
			increment = incrementToken.getValue(Integer.class);
		}

		verifyToken(JsonTokenType.RIGHT_PAREN);
		return new BsonTimestamp(time, increment);
	}

	private BsonDbPointer visitDBPointerConstructor() {
		verifyToken(JsonTokenType.LEFT_PAREN);
		String namespace = readStringFromExtendedJson();
		verifyToken(JsonTokenType.COMMA);
		ObjectId id = new ObjectId(readStringFromExtendedJson());
		verifyToken(JsonTokenType.RIGHT_PAREN);
		return new BsonDbPointer(namespace, id);
	}

	private int visitNumberIntConstructor() {
		verifyToken(JsonTokenType.LEFT_PAREN);
		JsonToken valueToken = popToken();
		int value;
		if (valueToken.getType() == JsonTokenType.INT32) {
			value = valueToken.getValue(Integer.class);
		} else if (valueToken.getType() == JsonTokenType.STRING) {
			value = Integer.parseInt(valueToken.getValue(String.class));
		} else {
			throw new JsonParseException("JSON reader expected an integer or a string but found '%s'.",
					valueToken.getValue());
		}
		verifyToken(JsonTokenType.RIGHT_PAREN);
		return value;
	}

	private long visitNumberLongConstructor() {
		verifyToken(JsonTokenType.LEFT_PAREN);
		JsonToken valueToken = popToken();
		long value;
		if (valueToken.getType() == JsonTokenType.INT32 || valueToken.getType() == JsonTokenType.INT64) {
			value = valueToken.getValue(Long.class);
		} else if (valueToken.getType() == JsonTokenType.STRING) {
			value = Long.parseLong(valueToken.getValue(String.class));
		} else {
			throw new JsonParseException("JSON reader expected an integer or a string but found '%s'.",
					valueToken.getValue());
		}
		verifyToken(JsonTokenType.RIGHT_PAREN);
		return value;
	}

	private Decimal128 visitNumberDecimalConstructor() {
		verifyToken(JsonTokenType.LEFT_PAREN);
		JsonToken valueToken = popToken();
		Decimal128 value;
		if (valueToken.getType() == JsonTokenType.INT32 || valueToken.getType() == JsonTokenType.INT64
				|| valueToken.getType() == JsonTokenType.DOUBLE) {
			value = valueToken.getValue(Decimal128.class);
		} else if (valueToken.getType() == JsonTokenType.STRING) {
			value = Decimal128.parse(valueToken.getValue(String.class));
		} else {
			throw new JsonParseException("JSON reader expected a number or a string but found '%s'.", valueToken.getValue());
		}
		verifyToken(JsonTokenType.RIGHT_PAREN);
		return value;
	}

	private long visitISODateTimeConstructor() {
		verifyToken(JsonTokenType.LEFT_PAREN);

		JsonToken token = popToken();
		if (token.getType() == JsonTokenType.RIGHT_PAREN) {
			return new Date().getTime();
		} else if (token.getType() != JsonTokenType.STRING) {
			throw new JsonParseException("JSON reader expected a string but found '%s'.", token.getValue());
		}

		verifyToken(JsonTokenType.RIGHT_PAREN);
		String[] patterns = { "yyyy-MM-dd", "yyyy-MM-dd'T'HH:mm:ssz", "yyyy-MM-dd'T'HH:mm:ss.SSSz" };

		SimpleDateFormat format = new SimpleDateFormat(patterns[0], Locale.ENGLISH);
		ParsePosition pos = new ParsePosition(0);
		String s = token.getValue(String.class);

		if (s.endsWith("Z")) {
			s = s.substring(0, s.length() - 1) + "GMT-00:00";
		}

		for (final String pattern : patterns) {
			format.applyPattern(pattern);
			format.setLenient(true);
			pos.setIndex(0);

			Date date = format.parse(s, pos);

			if (date != null && pos.getIndex() == s.length()) {
				return date.getTime();
			}
		}
		throw new JsonParseException("Invalid date format.");
	}

	private BsonBinary visitHexDataConstructor() {
		verifyToken(JsonTokenType.LEFT_PAREN);
		JsonToken subTypeToken = popToken();
		if (subTypeToken.getType() != JsonTokenType.INT32) {
			throw new JsonParseException("JSON reader expected a binary subtype but found '%s'.", subTypeToken.getValue());
		}
		verifyToken(JsonTokenType.COMMA);
		String hex = readStringFromExtendedJson();
		verifyToken(JsonTokenType.RIGHT_PAREN);

		if ((hex.length() & 1) != 0) {
			hex = "0" + hex;
		}

		for (final BsonBinarySubType subType : BsonBinarySubType.values()) {
			if (subType.getValue() == subTypeToken.getValue(Integer.class)) {
				return new BsonBinary(subType, decodeHex(hex));
			}
		}
		return new BsonBinary(decodeHex(hex));
	}

	private long visitDateTimeConstructor() {
		DateFormat format = new SimpleDateFormat("EEE MMM dd yyyy HH:mm:ss z", Locale.ENGLISH);

		verifyToken(JsonTokenType.LEFT_PAREN);

		JsonToken token = popToken();
		if (token.getType() == JsonTokenType.RIGHT_PAREN) {
			return new Date().getTime();
		} else if (token.getType() == JsonTokenType.STRING) {
			verifyToken(JsonTokenType.RIGHT_PAREN);
			String s = token.getValue(String.class);
			ParsePosition pos = new ParsePosition(0);
			Date dateTime = format.parse(s, pos);
			if (dateTime != null && pos.getIndex() == s.length()) {
				return dateTime.getTime();
			} else {
				throw new JsonParseException(
						"JSON reader expected a date in 'EEE MMM dd yyyy HH:mm:ss z' format but found '%s'.", s);
			}

		} else if (token.getType() == JsonTokenType.INT32 || token.getType() == JsonTokenType.INT64) {
			long[] values = new long[7];
			int pos = 0;
			while (true) {
				if (pos < values.length) {
					values[pos++] = token.getValue(Long.class);
				}
				token = popToken();
				if (token.getType() == JsonTokenType.RIGHT_PAREN) {
					break;
				}
				if (token.getType() != JsonTokenType.COMMA) {
					throw new JsonParseException("JSON reader expected a ',' or a ')' but found '%s'.", token.getValue());
				}
				token = popToken();
				if (token.getType() != JsonTokenType.INT32 && token.getType() != JsonTokenType.INT64) {
					throw new JsonParseException("JSON reader expected an integer but found '%s'.", token.getValue());
				}
			}
			if (pos == 1) {
				return values[0];
			} else if (pos < 3 || pos > 7) {
				throw new JsonParseException("JSON reader expected 1 or 3-7 integers but found %d.", pos);
			}

			Calendar calendar = Calendar.getInstance(TimeZone.getTimeZone("UTC"));
			calendar.set(Calendar.YEAR, (int) values[0]);
			calendar.set(Calendar.MONTH, (int) values[1]);
			calendar.set(Calendar.DAY_OF_MONTH, (int) values[2]);
			calendar.set(Calendar.HOUR_OF_DAY, (int) values[3]);
			calendar.set(Calendar.MINUTE, (int) values[4]);
			calendar.set(Calendar.SECOND, (int) values[5]);
			calendar.set(Calendar.MILLISECOND, (int) values[6]);
			return calendar.getTimeInMillis();
		} else {
			throw new JsonParseException("JSON reader expected an integer or a string but found '%s'.", token.getValue());
		}
	}

	private String visitDateTimeConstructorWithOutNew() {
		verifyToken(JsonTokenType.LEFT_PAREN);
		JsonToken token = popToken();
		if (token.getType() != JsonTokenType.RIGHT_PAREN) {
			while (token.getType() != JsonTokenType.END_OF_FILE) {
				token = popToken();
				if (token.getType() == JsonTokenType.RIGHT_PAREN) {
					break;
				}
			}
			if (token.getType() != JsonTokenType.RIGHT_PAREN) {
				throw new JsonParseException("JSON reader expected a ')' but found '%s'.", token.getValue());
			}
		}

		DateFormat df = new SimpleDateFormat("EEE MMM dd yyyy HH:mm:ss z", Locale.ENGLISH);
		return df.format(new Date());
	}

	private BsonBinary visitBinDataExtendedJson(final String firstKey) {

		Mark mark = new Mark();

		verifyToken(JsonTokenType.COLON);

		if (firstKey.equals("$binary")) {
			JsonToken nextToken = popToken();
			if (nextToken.getType() == JsonTokenType.BEGIN_OBJECT) {
				JsonToken nameToken = popToken();
				String firstNestedKey = nameToken.getValue(String.class);
				byte[] data;
				byte type;
				if (firstNestedKey.equals("base64")) {
					verifyToken(JsonTokenType.COLON);
					data = Base64.decode(readStringFromExtendedJson());
					verifyToken(JsonTokenType.COMMA);
					verifyString("subType");
					verifyToken(JsonTokenType.COLON);
					type = readBinarySubtypeFromExtendedJson();
				} else if (firstNestedKey.equals("subType")) {
					verifyToken(JsonTokenType.COLON);
					type = readBinarySubtypeFromExtendedJson();
					verifyToken(JsonTokenType.COMMA);
					verifyString("base64");
					verifyToken(JsonTokenType.COLON);
					data = Base64.decode(readStringFromExtendedJson());
				} else {
					throw new JsonParseException("Unexpected key for $binary: " + firstNestedKey);
				}
				verifyToken(JsonTokenType.END_OBJECT);
				verifyToken(JsonTokenType.END_OBJECT);
				return new BsonBinary(type, data);
			} else {
				mark.reset();
				return visitLegacyBinaryExtendedJson(firstKey);
			}
		} else {
			mark.reset();
			return visitLegacyBinaryExtendedJson(firstKey);
		}
	}

	private BsonBinary visitLegacyBinaryExtendedJson(final String firstKey) {

		Mark mark = new Mark();

		try {
			verifyToken(JsonTokenType.COLON);

			byte[] data;
			byte type;

			if (firstKey.equals("$binary")) {
				data = Base64.decode(readStringFromExtendedJson());
				verifyToken(JsonTokenType.COMMA);
				verifyString("$type");
				verifyToken(JsonTokenType.COLON);
				type = readBinarySubtypeFromExtendedJson();
			} else {
				type = readBinarySubtypeFromExtendedJson();
				verifyToken(JsonTokenType.COMMA);
				verifyString("$binary");
				verifyToken(JsonTokenType.COLON);
				data = Base64.decode(readStringFromExtendedJson());
			}
			verifyToken(JsonTokenType.END_OBJECT);

			return new BsonBinary(type, data);
		} catch (JsonParseException e) {
			mark.reset();
			return null;
		} catch (NumberFormatException e) {
			mark.reset();
			return null;
		}
	}

	private byte readBinarySubtypeFromExtendedJson() {
		JsonToken subTypeToken = popToken();
		if (subTypeToken.getType() != JsonTokenType.STRING && subTypeToken.getType() != JsonTokenType.INT32) {
			throw new JsonParseException("JSON reader expected a string or number but found '%s'.", subTypeToken.getValue());
		}

		if (subTypeToken.getType() == JsonTokenType.STRING) {
			return (byte) Integer.parseInt(subTypeToken.getValue(String.class), 16);
		} else {
			return subTypeToken.getValue(Integer.class).byteValue();
		}
	}

	private long visitDateTimeExtendedJson() {
		long value;
		verifyToken(JsonTokenType.COLON);
		JsonToken valueToken = popToken();
		if (valueToken.getType() == JsonTokenType.BEGIN_OBJECT) {
			JsonToken nameToken = popToken();
			String name = nameToken.getValue(String.class);
			if (!name.equals("$numberLong")) {
				throw new JsonParseException(
						String.format("JSON reader expected $numberLong within $date, but found %s", name));
			}
			value = visitNumberLongExtendedJson();
			verifyToken(JsonTokenType.END_OBJECT);
		} else {
			if (valueToken.getType() == JsonTokenType.INT32 || valueToken.getType() == JsonTokenType.INT64) {
				value = valueToken.getValue(Long.class);
			} else if (valueToken.getType() == JsonTokenType.STRING
					|| valueToken.getType() == JsonTokenType.UNQUOTED_STRING) {

				// Spring Data Customization START

				Object dt = bindableValueFor(valueToken).getValue();
				if (dt instanceof Date) {
					value = ((Date) dt).getTime();
				} else if (dt instanceof Number) {
					value = NumberUtils.convertNumberToTargetClass((Number) dt, Long.class);
				} else {
					try {
						value = DateTimeFormatter.parse(dt.toString());
					} catch (IllegalArgumentException e) {
						throw new JsonParseException(String.format("Failed to parse string '%s' as a date", dt), e);
					}
				}

				// Spring Data Customization END
			} else {
				throw new JsonParseException("JSON reader expected an integer or string but found '%s'.",
						valueToken.getValue());
			}
			verifyToken(JsonTokenType.END_OBJECT);
		}
		return value;
	}

	private MaxKey visitMaxKeyExtendedJson() {
		verifyToken(JsonTokenType.COLON);
		verifyToken(JsonTokenType.INT32, 1);
		verifyToken(JsonTokenType.END_OBJECT);
		return new MaxKey();
	}

	private MinKey visitMinKeyExtendedJson() {
		verifyToken(JsonTokenType.COLON);
		verifyToken(JsonTokenType.INT32, 1);
		verifyToken(JsonTokenType.END_OBJECT);
		return new MinKey();
	}

	private ObjectId visitObjectIdExtendedJson() {
		verifyToken(JsonTokenType.COLON);
		ObjectId objectId = new ObjectId(readStringFromExtendedJson());
		verifyToken(JsonTokenType.END_OBJECT);
		return objectId;
	}

	private BsonRegularExpression visitNewRegularExpressionExtendedJson() {
		verifyToken(JsonTokenType.COLON);
		verifyToken(JsonTokenType.BEGIN_OBJECT);

		String pattern;
		String options = "";

		String firstKey = readStringFromExtendedJson();
		if (firstKey.equals("pattern")) {
			verifyToken(JsonTokenType.COLON);
			pattern = readStringFromExtendedJson();
			verifyToken(JsonTokenType.COMMA);
			verifyString("options");
			verifyToken(JsonTokenType.COLON);
			options = readStringFromExtendedJson();
		} else if (firstKey.equals("options")) {
			verifyToken(JsonTokenType.COLON);
			options = readStringFromExtendedJson();
			verifyToken(JsonTokenType.COMMA);
			verifyString("pattern");
			verifyToken(JsonTokenType.COLON);
			pattern = readStringFromExtendedJson();
		} else {
			throw new JsonParseException("Expected 't' and 'i' fields in $timestamp document but found " + firstKey);
		}

		verifyToken(JsonTokenType.END_OBJECT);
		verifyToken(JsonTokenType.END_OBJECT);
		return new BsonRegularExpression(pattern, options);
	}

	private BsonRegularExpression visitRegularExpressionExtendedJson(final String firstKey) {
		Mark extendedJsonMark = new Mark();

		try {
			verifyToken(JsonTokenType.COLON);

			String pattern;
			String options = "";
			if (firstKey.equals("$regex")) {
				pattern = readStringFromExtendedJson();
				verifyToken(JsonTokenType.COMMA);
				verifyString("$options");
				verifyToken(JsonTokenType.COLON);
				options = readStringFromExtendedJson();
			} else {
				options = readStringFromExtendedJson();
				verifyToken(JsonTokenType.COMMA);
				verifyString("$regex");
				verifyToken(JsonTokenType.COLON);
				pattern = readStringFromExtendedJson();
			}
			verifyToken(JsonTokenType.END_OBJECT);
			return new BsonRegularExpression(pattern, options);
		} catch (JsonParseException e) {
			extendedJsonMark.reset();
			return null;
		}
	}

	private String readStringFromExtendedJson() {
		JsonToken patternToken = popToken();

		// Spring Data Customization START

		if (patternToken.getType() == JsonTokenType.STRING || patternToken.getType() == JsonTokenType.UNQUOTED_STRING) {
			return bindableValueFor(patternToken).getValue().toString();
		}

		throw new JsonParseException("JSON reader expected a string but found '%s'.", patternToken.getValue());

		// Spring Data Customization END
	}

	private String visitSymbolExtendedJson() {
		verifyToken(JsonTokenType.COLON);
		String symbol = readStringFromExtendedJson();
		verifyToken(JsonTokenType.END_OBJECT);
		return symbol;
	}

	private BsonTimestamp visitTimestampExtendedJson() {
		verifyToken(JsonTokenType.COLON);
		verifyToken(JsonTokenType.BEGIN_OBJECT);

		int time;
		int increment;

		String firstKey = readStringFromExtendedJson();
		if (firstKey.equals("t")) {
			verifyToken(JsonTokenType.COLON);
			time = readIntFromExtendedJson();
			verifyToken(JsonTokenType.COMMA);
			verifyString("i");
			verifyToken(JsonTokenType.COLON);
			increment = readIntFromExtendedJson();
		} else if (firstKey.equals("i")) {
			verifyToken(JsonTokenType.COLON);
			increment = readIntFromExtendedJson();
			verifyToken(JsonTokenType.COMMA);
			verifyString("t");
			verifyToken(JsonTokenType.COLON);
			time = readIntFromExtendedJson();
		} else {
			throw new JsonParseException("Expected 't' and 'i' fields in $timestamp document but found " + firstKey);
		}

		verifyToken(JsonTokenType.END_OBJECT);
		verifyToken(JsonTokenType.END_OBJECT);
		return new BsonTimestamp(time, increment);
	}

	private int readIntFromExtendedJson() {
		JsonToken nextToken = popToken();
		int value;
		if (nextToken.getType() == JsonTokenType.INT32) {
			value = nextToken.getValue(Integer.class);
		} else if (nextToken.getType() == JsonTokenType.INT64) {
			value = nextToken.getValue(Long.class).intValue();
		} else {
			throw new JsonParseException("JSON reader expected an integer but found '%s'.", nextToken.getValue());
		}
		return value;
	}

	private void visitJavaScriptExtendedJson() {
		verifyToken(JsonTokenType.COLON);
		String code = readStringFromExtendedJson();
		JsonToken nextToken = popToken();
		switch (nextToken.getType()) {
			case COMMA:
				verifyString("$scope");
				verifyToken(JsonTokenType.COLON);
				setState(State.VALUE);
				currentValue = code;
				setCurrentBsonType(BsonType.JAVASCRIPT_WITH_SCOPE);
				setContext(new Context(getContext(), BsonContextType.SCOPE_DOCUMENT));
				break;
			case END_OBJECT:
				currentValue = code;
				setCurrentBsonType(BsonType.JAVASCRIPT);
				break;
			default:
				throw new JsonParseException("JSON reader expected ',' or '}' but found '%s'.", nextToken);
		}
	}

	private BsonUndefined visitUndefinedExtendedJson() {
		verifyToken(JsonTokenType.COLON);
		JsonToken valueToken = popToken();
		if (!valueToken.getValue(String.class).equals("true")) {
			throw new JsonParseException("JSON reader requires $undefined to have the value of true but found '%s'.",
					valueToken.getValue());
		}
		verifyToken(JsonTokenType.END_OBJECT);
		return new BsonUndefined();
	}

	private Long visitNumberLongExtendedJson() {
		verifyToken(JsonTokenType.COLON);
		Long value;
		String longAsString = readStringFromExtendedJson();
		try {
			value = Long.valueOf(longAsString);
		} catch (NumberFormatException e) {
			throw new JsonParseException(
					format("Exception converting value '%s' to type %s", longAsString, Long.class.getName()), e);
		}
		verifyToken(JsonTokenType.END_OBJECT);
		return value;
	}

	private Integer visitNumberIntExtendedJson() {
		verifyToken(JsonTokenType.COLON);
		Integer value;
		String intAsString = readStringFromExtendedJson();
		try {
			value = Integer.valueOf(intAsString);
		} catch (NumberFormatException e) {
			throw new JsonParseException(
					format("Exception converting value '%s' to type %s", intAsString, Integer.class.getName()), e);
		}
		verifyToken(JsonTokenType.END_OBJECT);
		return value;
	}

	private Double visitNumberDoubleExtendedJson() {
		verifyToken(JsonTokenType.COLON);
		Double value;
		String doubleAsString = readStringFromExtendedJson();
		try {
			value = Double.valueOf(doubleAsString);
		} catch (NumberFormatException e) {
			throw new JsonParseException(
					format("Exception converting value '%s' to type %s", doubleAsString, Double.class.getName()), e);
		}
		verifyToken(JsonTokenType.END_OBJECT);
		return value;
	}

	private Decimal128 visitNumberDecimalExtendedJson() {
		verifyToken(JsonTokenType.COLON);
		Decimal128 value;
		String decimal128AsString = readStringFromExtendedJson();
		try {
			value = Decimal128.parse(decimal128AsString);
		} catch (NumberFormatException e) {
			throw new JsonParseException(
					format("Exception converting value '%s' to type %s", decimal128AsString, Decimal128.class.getName()), e);
		}
		verifyToken(JsonTokenType.END_OBJECT);
		return value;
	}

	private BsonDbPointer visitDbPointerExtendedJson() {
		verifyToken(JsonTokenType.COLON);
		verifyToken(JsonTokenType.BEGIN_OBJECT);

		String ref;
		ObjectId oid;

		String firstKey = readStringFromExtendedJson();
		if (firstKey.equals("$ref")) {
			verifyToken(JsonTokenType.COLON);
			ref = readStringFromExtendedJson();
			verifyToken(JsonTokenType.COMMA);
			verifyString("$id");
			oid = readDbPointerIdFromExtendedJson();
			verifyToken(JsonTokenType.END_OBJECT);
		} else if (firstKey.equals("$id")) {
			oid = readDbPointerIdFromExtendedJson();
			verifyToken(JsonTokenType.COMMA);
			verifyString("$ref");
			verifyToken(JsonTokenType.COLON);
			ref = readStringFromExtendedJson();

		} else {
			throw new JsonParseException("Expected $ref and $id fields in $dbPointer document but found " + firstKey);
		}
		verifyToken(JsonTokenType.END_OBJECT);
		return new BsonDbPointer(ref, oid);
	}

	private ObjectId readDbPointerIdFromExtendedJson() {
		ObjectId oid;
		verifyToken(JsonTokenType.COLON);
		verifyToken(JsonTokenType.BEGIN_OBJECT);
		verifyToken(JsonTokenType.STRING, "$oid");
		oid = visitObjectIdExtendedJson();
		return oid;
	}

	@Override
	public BsonReaderMark getMark() {
		return new Mark();
	}

	@Override
	protected Context getContext() {
		return (Context) super.getContext();
	}

	protected class Mark extends AbstractBsonReader.Mark {
		private final JsonToken pushedToken;
		private final Object currentValue;
		private final int position;

		protected Mark() {
			super();
			pushedToken = ParameterBindingJsonReader.this.pushedToken;
			currentValue = ParameterBindingJsonReader.this.currentValue;
			position = ParameterBindingJsonReader.this.scanner.getBufferPosition();
		}

		public void reset() {
			super.reset();
			ParameterBindingJsonReader.this.pushedToken = pushedToken;
			ParameterBindingJsonReader.this.currentValue = currentValue;
			ParameterBindingJsonReader.this.scanner.setBufferPosition(position);
			ParameterBindingJsonReader.this.setContext(new Context(getParentContext(), getContextType()));
		}
	}

	protected class Context extends AbstractBsonReader.Context {
		protected Context(final AbstractBsonReader.Context parentContext, final BsonContextType contextType) {
			super(parentContext, contextType);
		}

		protected Context getParentContext() {
			return (Context) super.getParentContext();
		}

		protected BsonContextType getContextType() {
			return super.getContextType();
		}
	}

	private static byte[] decodeHex(final String hex) {
		if (hex.length() % 2 != 0) {
			throw new IllegalArgumentException("A hex string must contain an even number of characters: " + hex);
		}

		byte[] out = new byte[hex.length() / 2];

		for (int i = 0; i < hex.length(); i += 2) {
			int high = Character.digit(hex.charAt(i), 16);
			int low = Character.digit(hex.charAt(i + 1), 16);
			if (high == -1 || low == -1) {
				throw new IllegalArgumentException("A hex string can only contain the characters 0-9, A-F, a-f: " + hex);
			}

			out[i / 2] = (byte) (high * 16 + low);
		}

		return out;
	}

	// Spring Data Customization START

	static class BindableValue {

		private BsonType type;
		private Object value;
		private int index;

		BindableValue() {}

		BsonType getType() {
			return type;
		}

		void setType(BsonType type) {
			this.type = type;
		}

		Object getValue() {
			return value;
		}

		void setValue(Object value) {
			this.value = value;
		}

		int getIndex() {
			return index;
		}

		void setIndex(int index) {
			this.index = index;
		}
	}

	// Spring Data Customization END
}<|MERGE_RESOLUTION|>--- conflicted
+++ resolved
@@ -47,6 +47,7 @@
 import org.bson.types.MaxKey;
 import org.bson.types.MinKey;
 import org.bson.types.ObjectId;
+
 import org.springframework.data.spel.EvaluationContextProvider;
 import org.springframework.expression.EvaluationContext;
 import org.springframework.expression.spel.standard.SpelExpressionParser;
@@ -71,15 +72,10 @@
  * @since 2.2
  */
 public class ParameterBindingJsonReader extends AbstractBsonReader {
-
-<<<<<<< HEAD
+	
+	static final Object PLACEHOLDER = new Object();
+
 	private static final Pattern ENTIRE_QUERY_BINDING_PATTERN = Pattern.compile("^\\?(\\d+)$|^[\\?:]#\\{.*\\}$");
-=======
-	static final Object PLACEHOLDER = new Object();
-
-	private static final Pattern PARAMETER_ONLY_BINDING_PATTERN = Pattern.compile("^\\?(\\d+)$");
-	private static final Pattern EXPRESSION_ONLY_BINDING_PATTERN = Pattern.compile("^\\?#\\{.*\\}$");
->>>>>>> a8cc3faf
 	private static final Pattern PARAMETER_BINDING_PATTERN = Pattern.compile("\\?(\\d+)");
 	private static final Pattern EXPRESSION_BINDING_PATTERN = Pattern.compile("[\\?:]#\\{.*\\}");
 
@@ -125,11 +121,6 @@
 
 		this(json, new ParameterBindingContext(accessor, spelExpressionParser, evaluationContext));
 
-<<<<<<< HEAD
-=======
-		this.bindingContext = new ParameterBindingContext(accessor, spelExpressionParser, evaluationContext);
-		setInitialValueIfFullDocumentExpression(json);
->>>>>>> a8cc3faf
 	}
 
 	public ParameterBindingJsonReader(String json, ParameterBindingContext bindingContext) {
@@ -138,10 +129,7 @@
 		setContext(new Context(null, BsonContextType.TOP_LEVEL));
 
 		this.bindingContext = bindingContext;
-		setInitialValueIfFullDocumentExpression(json);
-	}
-
-<<<<<<< HEAD
+
 		Matcher matcher = ENTIRE_QUERY_BINDING_PATTERN.matcher(json);
 		if (matcher.find()) {
 			BindableValue bindingResult = bindableValueFor(new JsonToken(JsonTokenType.UNQUOTED_STRING, json));
@@ -154,13 +142,6 @@
 				throw new IllegalArgumentException(
 						String.format("Resulting value of expression '%s' is not a valid json query", json), jsonParseException);
 			}
-=======
-	public void setInitialValueIfFullDocumentExpression(String json) {
-		if (PARAMETER_ONLY_BINDING_PATTERN.matcher(json).find()) {
-			currentValue = bindableValueFor(new JsonToken(JsonTokenType.UNQUOTED_STRING, json)).getValue();
-		} else if (EXPRESSION_ONLY_BINDING_PATTERN.matcher(json).find()) {
-			currentValue = bindableValueFor(new JsonToken(JsonTokenType.UNQUOTED_STRING, json)).getValue();
->>>>>>> a8cc3faf
 		}
 
 	}
