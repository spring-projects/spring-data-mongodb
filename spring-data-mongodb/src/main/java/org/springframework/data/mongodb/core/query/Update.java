--- conflicted
+++ resolved
@@ -190,11 +190,7 @@
 	 * @return
 	 */
 	public Update pushAll(String key, Object[] values) {
-<<<<<<< HEAD
-		addMultiFieldOperation("$pushAll", key, convertValues(values));
-=======
 		addMultiFieldOperation("$pushAll", key, Arrays.copyOf(values, values.length));
->>>>>>> b1f3cae5
 		return this;
 	}
 
@@ -258,11 +254,7 @@
 	 * @return
 	 */
 	public Update pullAll(String key, Object[] values) {
-<<<<<<< HEAD
-		addFieldOperation("$pullAll", key, convertValues(values));
-=======
 		addFieldOperation("$pullAll", key, Arrays.copyOf(values, values.length));
->>>>>>> b1f3cae5
 		return this;
 	}
 
@@ -430,19 +422,6 @@
 	}
 
 	/**
-	 * Method implemented to remove some code duplicates
-	 * Manual coping replaced for System.arraycopy()
-	 * @param values array to be copied
-	 * @return copy of an array
-	 */
-
-	protected static Object[] convertValues(Object[] values) {
-		Object[] convertedValues = new Object[values.length];
-		System.arraycopy(values, 0, convertedValues, 0, values.length);
-		return convertedValues;
-	}
-
-	/**
 	 * Modifiers holds a distinct collection of {@link Modifier}
 	 * 
 	 * @author Christoph Strobl
@@ -534,11 +513,7 @@
 				return ((Collection<?>) values[0]).toArray();
 			}
 
-<<<<<<< HEAD
-			return Update.convertValues(values);
-=======
 			return Arrays.copyOf(values, values.length);
->>>>>>> b1f3cae5
 		}
 
 		/*
