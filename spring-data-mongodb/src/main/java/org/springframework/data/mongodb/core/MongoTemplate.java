/*
 * Copyright 2010-2013 the original author or authors.
 *
 * Licensed under the Apache License, Version 2.0 (the "License");
 * you may not use this file except in compliance with the License.
 * You may obtain a copy of the License at
 *
 *      http://www.apache.org/licenses/LICENSE-2.0
 *
 * Unless required by applicable law or agreed to in writing, software
 * distributed under the License is distributed on an "AS IS" BASIS,
 * WITHOUT WARRANTIES OR CONDITIONS OF ANY KIND, either express or implied.
 * See the License for the specific language governing permissions and
 * limitations under the License.
 */
package org.springframework.data.mongodb.core;

import static org.springframework.data.mongodb.core.query.Criteria.*;
import static org.springframework.data.mongodb.core.query.SerializationUtils.*;

import java.io.IOException;
import java.util.ArrayList;
import java.util.Collection;
import java.util.Collections;
import java.util.HashMap;
import java.util.HashSet;
import java.util.Iterator;
import java.util.List;
import java.util.Map;
import java.util.Scanner;
import java.util.Set;

import org.bson.types.ObjectId;
import org.slf4j.Logger;
import org.slf4j.LoggerFactory;
import org.springframework.beans.BeansException;
import org.springframework.context.ApplicationContext;
import org.springframework.context.ApplicationContextAware;
import org.springframework.context.ApplicationEventPublisher;
import org.springframework.context.ApplicationEventPublisherAware;
import org.springframework.context.ApplicationListener;
import org.springframework.context.ConfigurableApplicationContext;
import org.springframework.core.convert.ConversionService;
import org.springframework.core.io.Resource;
import org.springframework.core.io.ResourceLoader;
import org.springframework.dao.DataAccessException;
import org.springframework.dao.InvalidDataAccessApiUsageException;
import org.springframework.dao.OptimisticLockingFailureException;
import org.springframework.data.authentication.UserCredentials;
import org.springframework.data.convert.EntityReader;
import org.springframework.data.mapping.PersistentEntity;
import org.springframework.data.mapping.context.MappingContext;
import org.springframework.data.mapping.model.BeanWrapper;
import org.springframework.data.mapping.model.MappingException;
import org.springframework.data.mongodb.MongoDbFactory;
import org.springframework.data.mongodb.core.aggregation.Aggregation;
import org.springframework.data.mongodb.core.aggregation.AggregationOperationContext;
import org.springframework.data.mongodb.core.aggregation.AggregationResults;
import org.springframework.data.mongodb.core.aggregation.Fields;
import org.springframework.data.mongodb.core.aggregation.TypeBasedAggregationOperationContext;
import org.springframework.data.mongodb.core.aggregation.TypedAggregation;
import org.springframework.data.mongodb.core.convert.MappingMongoConverter;
import org.springframework.data.mongodb.core.convert.MongoConverter;
import org.springframework.data.mongodb.core.convert.MongoWriter;
import org.springframework.data.mongodb.core.convert.QueryMapper;
import org.springframework.data.mongodb.core.convert.UpdateMapper;
import org.springframework.data.mongodb.core.geo.Distance;
import org.springframework.data.mongodb.core.geo.GeoResult;
import org.springframework.data.mongodb.core.geo.GeoResults;
import org.springframework.data.mongodb.core.geo.Metric;
import org.springframework.data.mongodb.core.index.MongoMappingEventPublisher;
import org.springframework.data.mongodb.core.index.MongoPersistentEntityIndexCreator;
import org.springframework.data.mongodb.core.mapping.MongoMappingContext;
import org.springframework.data.mongodb.core.mapping.MongoPersistentEntity;
import org.springframework.data.mongodb.core.mapping.MongoPersistentProperty;
import org.springframework.data.mongodb.core.mapping.MongoSimpleTypes;
import org.springframework.data.mongodb.core.mapping.event.AfterConvertEvent;
import org.springframework.data.mongodb.core.mapping.event.AfterDeleteEvent;
import org.springframework.data.mongodb.core.mapping.event.AfterLoadEvent;
import org.springframework.data.mongodb.core.mapping.event.AfterSaveEvent;
import org.springframework.data.mongodb.core.mapping.event.BeforeConvertEvent;
import org.springframework.data.mongodb.core.mapping.event.BeforeDeleteEvent;
import org.springframework.data.mongodb.core.mapping.event.BeforeSaveEvent;
import org.springframework.data.mongodb.core.mapping.event.MongoMappingEvent;
import org.springframework.data.mongodb.core.mapreduce.GroupBy;
import org.springframework.data.mongodb.core.mapreduce.GroupByResults;
import org.springframework.data.mongodb.core.mapreduce.MapReduceOptions;
import org.springframework.data.mongodb.core.mapreduce.MapReduceResults;
import org.springframework.data.mongodb.core.query.Criteria;
import org.springframework.data.mongodb.core.query.NearQuery;
import org.springframework.data.mongodb.core.query.Query;
import org.springframework.data.mongodb.core.query.Update;
import org.springframework.jca.cci.core.ConnectionCallback;
import org.springframework.util.Assert;
import org.springframework.util.ResourceUtils;
import org.springframework.util.StringUtils;

import com.mongodb.BasicDBObject;
import com.mongodb.CommandResult;
import com.mongodb.DB;
import com.mongodb.DBCollection;
import com.mongodb.DBCursor;
import com.mongodb.DBObject;
import com.mongodb.MapReduceCommand;
import com.mongodb.MapReduceOutput;
import com.mongodb.Mongo;
import com.mongodb.MongoException;
import com.mongodb.ReadPreference;
import com.mongodb.WriteConcern;
import com.mongodb.WriteResult;
import com.mongodb.util.JSON;
import com.mongodb.util.JSONParseException;

/**
 * Primary implementation of {@link MongoOperations}.
 * 
 * @author Thomas Risberg
 * @author Graeme Rocher
 * @author Mark Pollack
 * @author Oliver Gierke
 * @author Amol Nayak
 * @author Patryk Wasik
<<<<<<< HEAD
=======
 * @author Tobias Trelle
 * @author Sebastian Herold
 * @author Thomas Darimont
>>>>>>> 5d2fc311
 * @author Chuong Ngo
 */
public class MongoTemplate implements MongoOperations, ApplicationContextAware {

	private static final Logger LOGGER = LoggerFactory.getLogger(MongoTemplate.class);
	private static final String ID_FIELD = "_id";
	private static final WriteResultChecking DEFAULT_WRITE_RESULT_CHECKING = WriteResultChecking.NONE;
	private static final Collection<String> ITERABLE_CLASSES;

	static {

		Set<String> iterableClasses = new HashSet<String>();
		iterableClasses.add(List.class.getName());
		iterableClasses.add(Collection.class.getName());
		iterableClasses.add(Iterator.class.getName());

		ITERABLE_CLASSES = Collections.unmodifiableCollection(iterableClasses);
	}

	private final MongoConverter mongoConverter;
	private final MappingContext<? extends MongoPersistentEntity<?>, MongoPersistentProperty> mappingContext;
	private final MongoDbFactory mongoDbFactory;
	private final MongoExceptionTranslator exceptionTranslator = new MongoExceptionTranslator();
	private final QueryMapper queryMapper;
	private final UpdateMapper updateMapper;

	private WriteConcern writeConcern;
	private WriteConcernResolver writeConcernResolver = DefaultWriteConcernResolver.INSTANCE;
	private WriteResultChecking writeResultChecking = WriteResultChecking.NONE;
	private ReadPreference readPreference;
	private ApplicationEventPublisher eventPublisher;
	private ResourceLoader resourceLoader;
	private MongoPersistentEntityIndexCreator indexCreator;

	/**
	 * Constructor used for a basic template configuration
	 * 
	 * @param mongo must not be {@literal null}.
	 * @param databaseName must not be {@literal null} or empty.
	 */
	public MongoTemplate(Mongo mongo, String databaseName) {
		this(new SimpleMongoDbFactory(mongo, databaseName), null);
	}

	/**
	 * Constructor used for a template configuration with user credentials in the form of
	 * {@link org.springframework.data.authentication.UserCredentials}
	 * 
	 * @param mongo must not be {@literal null}.
	 * @param databaseName must not be {@literal null} or empty.
	 * @param userCredentials
	 */
	public MongoTemplate(Mongo mongo, String databaseName, UserCredentials userCredentials) {
		this(new SimpleMongoDbFactory(mongo, databaseName, userCredentials));
	}

	/**
	 * Constructor used for a basic template configuration.
	 * 
	 * @param mongoDbFactory must not be {@literal null}.
	 */
	public MongoTemplate(MongoDbFactory mongoDbFactory) {
		this(mongoDbFactory, null);
	}

	/**
	 * Constructor used for a basic template configuration.
	 * 
	 * @param mongoDbFactory must not be {@literal null}.
	 * @param mongoConverter
	 */
	public MongoTemplate(MongoDbFactory mongoDbFactory, MongoConverter mongoConverter) {

		Assert.notNull(mongoDbFactory);

		this.mongoDbFactory = mongoDbFactory;
		this.mongoConverter = mongoConverter == null ? getDefaultMongoConverter(mongoDbFactory) : mongoConverter;
		this.queryMapper = new QueryMapper(this.mongoConverter);
		this.updateMapper = new UpdateMapper(this.mongoConverter);

		// We always have a mapping context in the converter, whether it's a simple one or not
		mappingContext = this.mongoConverter.getMappingContext();
		// We create indexes based on mapping events
		if (null != mappingContext && mappingContext instanceof MongoMappingContext) {
			indexCreator = new MongoPersistentEntityIndexCreator((MongoMappingContext) mappingContext, mongoDbFactory);
			eventPublisher = new MongoMappingEventPublisher(indexCreator);
			if (mappingContext instanceof ApplicationEventPublisherAware) {
				((ApplicationEventPublisherAware) mappingContext).setApplicationEventPublisher(eventPublisher);
			}
		}
	}

	/**
	 * Configures the {@link WriteResultChecking} to be used with the template. Setting {@literal null} will reset the
	 * default of {@value #DEFAULT_WRITE_RESULT_CHECKING}.
	 * 
	 * @param resultChecking
	 */
	public void setWriteResultChecking(WriteResultChecking resultChecking) {
		this.writeResultChecking = resultChecking == null ? DEFAULT_WRITE_RESULT_CHECKING : resultChecking;
	}

	/**
	 * Configures the {@link WriteConcern} to be used with the template. If none is configured the {@link WriteConcern}
	 * configured on the {@link MongoDbFactory} will apply. If you configured a {@link Mongo} instance no
	 * {@link WriteConcern} will be used.
	 * 
	 * @param writeConcern
	 */
	public void setWriteConcern(WriteConcern writeConcern) {
		this.writeConcern = writeConcern;
	}

	/**
	 * Configures the {@link WriteConcernResolver} to be used with the template.
	 * 
	 * @param writeConcernResolver
	 */
	public void setWriteConcernResolver(WriteConcernResolver writeConcernResolver) {
		this.writeConcernResolver = writeConcernResolver;
	}

	/**
	 * Used by @{link {@link #prepareCollection(DBCollection)} to set the {@link ReadPreference} before any operations are
	 * performed.
	 * 
	 * @param readPreference
	 */
	public void setReadPreference(ReadPreference readPreference) {
		this.readPreference = readPreference;
	}

	/*
	 * (non-Javadoc)
	 * @see org.springframework.context.ApplicationContextAware#setApplicationContext(org.springframework.context.ApplicationContext)
	 */
	public void setApplicationContext(ApplicationContext applicationContext) throws BeansException {

		prepareIndexCreator(applicationContext);

		eventPublisher = applicationContext;
		if (mappingContext instanceof ApplicationEventPublisherAware) {
			((ApplicationEventPublisherAware) mappingContext).setApplicationEventPublisher(eventPublisher);
		}
		resourceLoader = applicationContext;
	}

	/**
	 * Inspects the given {@link ApplicationContext} for {@link MongoPersistentEntityIndexCreator} and those in turn if
	 * they were registered for the current {@link MappingContext}. If no creator for the current {@link MappingContext}
	 * can be found we manually add the internally created one as {@link ApplicationListener} to make sure indexes get
	 * created appropriately for entity types persisted through this {@link MongoTemplate} instance.
	 * 
	 * @param context must not be {@literal null}.
	 */
	private void prepareIndexCreator(ApplicationContext context) {

		String[] indexCreators = context.getBeanNamesForType(MongoPersistentEntityIndexCreator.class);

		for (String creator : indexCreators) {
			MongoPersistentEntityIndexCreator creatorBean = context.getBean(creator, MongoPersistentEntityIndexCreator.class);
			if (creatorBean.isIndexCreatorFor(mappingContext)) {
				return;
			}
		}

		if (context instanceof ConfigurableApplicationContext) {
			((ConfigurableApplicationContext) context).addApplicationListener(indexCreator);
		}
	}

	/**
	 * Returns the default {@link org.springframework.data.mongodb.core.core.convert.MongoConverter}.
	 * 
	 * @return
	 */
	public MongoConverter getConverter() {
		return this.mongoConverter;
	}

	public String getCollectionName(Class<?> entityClass) {
		return this.determineCollectionName(entityClass);
	}

	public CommandResult executeCommand(String jsonCommand) {
		return executeCommand((DBObject) JSON.parse(jsonCommand));
	}

	public CommandResult executeCommand(final DBObject command) {

		CommandResult result = execute(new DbCallback<CommandResult>() {
			public CommandResult doInDB(DB db) throws MongoException, DataAccessException {
				return db.command(command);
			}
		});

		logCommandExecutionError(command, result);
		return result;
	}

	public CommandResult executeCommand(final DBObject command, final int options) {

		CommandResult result = execute(new DbCallback<CommandResult>() {
			public CommandResult doInDB(DB db) throws MongoException, DataAccessException {
				return db.command(command, options);
			}
		});

		logCommandExecutionError(command, result);
		return result;
	}

	protected void logCommandExecutionError(final DBObject command, CommandResult result) {
		String error = result.getErrorMessage();
		if (error != null) {
			// TODO: DATADOC-204 allow configuration of logging level / throw
			// throw new
			// InvalidDataAccessApiUsageException("Command execution of " +
			// command.toString() + " failed: " + error);
			LOGGER.warn("Command execution of " + command.toString() + " failed: " + error);
		}
	}

	public void executeQuery(Query query, String collectionName, DocumentCallbackHandler dch) {
		executeQuery(query, collectionName, dch, new QueryCursorPreparer(query));
	}

	/**
	 * Execute a MongoDB query and iterate over the query results on a per-document basis with a
	 * {@link DocumentCallbackHandler} using the provided CursorPreparer.
	 * 
	 * @param query the query class that specifies the criteria used to find a record and also an optional fields
	 *          specification, must not be {@literal null}.
	 * @param collectionName name of the collection to retrieve the objects from
	 * @param dch the handler that will extract results, one document at a time
	 * @param preparer allows for customization of the {@link DBCursor} used when iterating over the result set, (apply
	 *          limits, skips and so on).
	 */
	protected void executeQuery(Query query, String collectionName, DocumentCallbackHandler dch, CursorPreparer preparer) {

		Assert.notNull(query);

		DBObject queryObject = query.getQueryObject();
		DBObject sortObject = query.getSortObject();
		DBObject fieldsObject = query.getFieldsObject();

		if (LOGGER.isDebugEnabled()) {
			LOGGER.debug(String.format("Executing query: %s sort: %s fields: %s in collection: $s",
					serializeToJsonSafely(queryObject), sortObject, fieldsObject, collectionName));
		}

		this.executeQueryInternal(new FindCallback(queryObject, fieldsObject), preparer, dch, collectionName);
	}

	public <T> T execute(DbCallback<T> action) {

		Assert.notNull(action);

		try {
			DB db = this.getDb();
			return action.doInDB(db);
		} catch (RuntimeException e) {
			throw potentiallyConvertRuntimeException(e);
		}
	}

	public <T> T execute(Class<?> entityClass, CollectionCallback<T> callback) {
		return execute(determineCollectionName(entityClass), callback);
	}

	public <T> T execute(String collectionName, CollectionCallback<T> callback) {

		Assert.notNull(callback);

		try {
			DBCollection collection = getAndPrepareCollection(getDb(), collectionName);
			return callback.doInCollection(collection);
		} catch (RuntimeException e) {
			throw potentiallyConvertRuntimeException(e);
		}
	}

	public <T> T executeInSession(final DbCallback<T> action) {
		return execute(new DbCallback<T>() {
			public T doInDB(DB db) throws MongoException, DataAccessException {
				try {
					db.requestStart();
					return action.doInDB(db);
				} finally {
					db.requestDone();
				}
			}
		});
	}

	public <T> DBCollection createCollection(Class<T> entityClass) {
		return createCollection(determineCollectionName(entityClass));
	}

	public <T> DBCollection createCollection(Class<T> entityClass, CollectionOptions collectionOptions) {
		return createCollection(determineCollectionName(entityClass), collectionOptions);
	}

	public DBCollection createCollection(final String collectionName) {
		return doCreateCollection(collectionName, new BasicDBObject());
	}

	public DBCollection createCollection(final String collectionName, final CollectionOptions collectionOptions) {
		return doCreateCollection(collectionName, convertToDbObject(collectionOptions));
	}

	public DBCollection getCollection(final String collectionName) {
		return execute(new DbCallback<DBCollection>() {
			public DBCollection doInDB(DB db) throws MongoException, DataAccessException {
				return db.getCollection(collectionName);
			}
		});
	}

	public <T> boolean collectionExists(Class<T> entityClass) {
		return collectionExists(determineCollectionName(entityClass));
	}

	public boolean collectionExists(final String collectionName) {
		return execute(new DbCallback<Boolean>() {
			public Boolean doInDB(DB db) throws MongoException, DataAccessException {
				return db.collectionExists(collectionName);
			}
		});
	}

	public <T> void dropCollection(Class<T> entityClass) {
		dropCollection(determineCollectionName(entityClass));
	}

	public void dropCollection(String collectionName) {
		execute(collectionName, new CollectionCallback<Void>() {
			public Void doInCollection(DBCollection collection) throws MongoException, DataAccessException {
				collection.drop();
				if (LOGGER.isDebugEnabled()) {
					LOGGER.debug("Dropped collection [" + collection.getFullName() + "]");
				}
				return null;
			}
		});
	}

	public IndexOperations indexOps(String collectionName) {
		return new DefaultIndexOperations(this, collectionName);
	}

	public IndexOperations indexOps(Class<?> entityClass) {
		return new DefaultIndexOperations(this, determineCollectionName(entityClass));
	}

	// Find methods that take a Query to express the query and that return a single object.

	public <T> T findOne(Query query, Class<T> entityClass) {
		return findOne(query, entityClass, determineCollectionName(entityClass));
	}

	public <T> T findOne(Query query, Class<T> entityClass, String collectionName) {
		if (query.getSortObject() == null) {
			return doFindOne(collectionName, query.getQueryObject(), query.getFieldsObject(), entityClass);
		} else {
			query.limit(1);
			List<T> results = find(query, entityClass, collectionName);
			return results.isEmpty() ? null : results.get(0);
		}
	}

	public boolean exists(Query query, Class<?> entityClass) {
		return exists(query, entityClass, determineCollectionName(entityClass));
	}

	public boolean exists(Query query, String collectionName) {
		return exists(query, null, collectionName);
	}

	public boolean exists(Query query, Class<?> entityClass, String collectionName) {

		if (query == null) {
			throw new InvalidDataAccessApiUsageException("Query passed in to exist can't be null");
		}

		DBObject mappedQuery = queryMapper.getMappedObject(query.getQueryObject(), getPersistentEntity(entityClass));
		return execute(collectionName, new FindCallback(mappedQuery)).hasNext();
	}

	// Find methods that take a Query to express the query and that return a List of objects.

	public <T> List<T> find(Query query, Class<T> entityClass) {
		return find(query, entityClass, determineCollectionName(entityClass));
	}

	public <T> List<T> find(final Query query, Class<T> entityClass, String collectionName) {

		if (query == null) {
			return findAll(entityClass, collectionName);
		}

		return doFind(collectionName, query.getQueryObject(), query.getFieldsObject(), entityClass,
				new QueryCursorPreparer(query));
	}

	public <T> T findById(Object id, Class<T> entityClass) {
		return findById(id, entityClass, determineCollectionName(entityClass));
	}

	public <T> T findById(Object id, Class<T> entityClass, String collectionName) {
		MongoPersistentEntity<?> persistentEntity = mappingContext.getPersistentEntity(entityClass);
		MongoPersistentProperty idProperty = persistentEntity == null ? null : persistentEntity.getIdProperty();
		String idKey = idProperty == null ? ID_FIELD : idProperty.getName();
		return doFindOne(collectionName, new BasicDBObject(idKey, id), null, entityClass);
	}

	public <T> GeoResults<T> geoNear(NearQuery near, Class<T> entityClass) {
		return geoNear(near, entityClass, determineCollectionName(entityClass));
	}

	@SuppressWarnings("unchecked")
	public <T> GeoResults<T> geoNear(NearQuery near, Class<T> entityClass, String collectionName) {

		if (near == null) {
			throw new InvalidDataAccessApiUsageException("NearQuery must not be null!");
		}

		if (entityClass == null) {
			throw new InvalidDataAccessApiUsageException("Entity class must not be null!");
		}

		String collection = StringUtils.hasText(collectionName) ? collectionName : determineCollectionName(entityClass);
		BasicDBObject command = new BasicDBObject("geoNear", collection);
		command.putAll(near.toDBObject());

		CommandResult commandResult = executeCommand(command);
		List<Object> results = (List<Object>) commandResult.get("results");
		results = results == null ? Collections.emptyList() : results;

		DbObjectCallback<GeoResult<T>> callback = new GeoNearResultDbObjectCallback<T>(new ReadDbObjectCallback<T>(
				mongoConverter, entityClass), near.getMetric());
		List<GeoResult<T>> result = new ArrayList<GeoResult<T>>(results.size());

		for (Object element : results) {
			result.add(callback.doWith((DBObject) element));
		}

		DBObject stats = (DBObject) commandResult.get("stats");
		double averageDistance = stats == null ? 0 : (Double) stats.get("avgDistance");
		return new GeoResults<T>(result, new Distance(averageDistance, near.getMetric()));
	}

	public <T> T findAndModify(Query query, Update update, Class<T> entityClass) {
		return findAndModify(query, update, new FindAndModifyOptions(), entityClass, determineCollectionName(entityClass));
	}

	public <T> T findAndModify(Query query, Update update, Class<T> entityClass, String collectionName) {
		return findAndModify(query, update, new FindAndModifyOptions(), entityClass, collectionName);
	}

	public <T> T findAndModify(Query query, Update update, FindAndModifyOptions options, Class<T> entityClass) {
		return findAndModify(query, update, options, entityClass, determineCollectionName(entityClass));
	}

	public <T> T findAndModify(Query query, Update update, FindAndModifyOptions options, Class<T> entityClass,
			String collectionName) {
		return doFindAndModify(collectionName, query.getQueryObject(), query.getFieldsObject(), query.getSortObject(),
				entityClass, update, options);
	}

	// Find methods that take a Query to express the query and that return a single object that is also removed from the
	// collection in the database.

	public <T> T findAndRemove(Query query, Class<T> entityClass) {
		return findAndRemove(query, entityClass, determineCollectionName(entityClass));
	}

	public <T> T findAndRemove(Query query, Class<T> entityClass, String collectionName) {
		return doFindAndRemove(collectionName, query.getQueryObject(), query.getFieldsObject(), query.getSortObject(),
				entityClass);
	}

	public long count(Query query, Class<?> entityClass) {
		Assert.notNull(entityClass);
		return count(query, entityClass, determineCollectionName(entityClass));
	}

	public long count(final Query query, String collectionName) {
		return count(query, null, collectionName);
	}

	private long count(Query query, Class<?> entityClass, String collectionName) {

		Assert.hasText(collectionName);
		final DBObject dbObject = query == null ? null : queryMapper.getMappedObject(query.getQueryObject(),
				entityClass == null ? null : mappingContext.getPersistentEntity(entityClass));

		return execute(collectionName, new CollectionCallback<Long>() {
			public Long doInCollection(DBCollection collection) throws MongoException, DataAccessException {
				return collection.count(dbObject);
			}
		});
	}

	/*
	 * (non-Javadoc)
	 * @see org.springframework.data.mongodb.core.MongoOperations#insert(java.lang.Object)
	 */
	public void insert(Object objectToSave) {
		ensureNotIterable(objectToSave);
		insert(objectToSave, determineEntityCollectionName(objectToSave));
	}

	/*
	 * (non-Javadoc)
	 * @see org.springframework.data.mongodb.core.MongoOperations#insert(java.lang.Object, java.lang.String)
	 */
	public void insert(Object objectToSave, String collectionName) {
		ensureNotIterable(objectToSave);
		doInsert(collectionName, objectToSave, this.mongoConverter);
	}

	protected void ensureNotIterable(Object o) {
		if (null != o) {
			if (o.getClass().isArray() || ITERABLE_CLASSES.contains(o.getClass().getName())) {
				throw new IllegalArgumentException("Cannot use a collection here.");
			}
		}
	}

	/**
	 * Prepare the collection before any processing is done using it. This allows a convenient way to apply settings like
	 * slaveOk() etc. Can be overridden in sub-classes.
	 * 
	 * @param collection
	 */
	protected void prepareCollection(DBCollection collection) {
		if (this.readPreference != null) {
			collection.setReadPreference(readPreference);
		}
	}

	/**
	 * Prepare the WriteConcern before any processing is done using it. This allows a convenient way to apply custom
	 * settings in sub-classes.
	 * 
	 * @param writeConcern any WriteConcern already configured or null
	 * @return The prepared WriteConcern or null
	 */
	protected WriteConcern prepareWriteConcern(MongoAction mongoAction) {
		return writeConcernResolver.resolve(mongoAction);
	}

	protected <T> void doInsert(String collectionName, T objectToSave, MongoWriter<T> writer) {

		assertUpdateableIdIfNotSet(objectToSave);

		initializeVersionProperty(objectToSave);

		BasicDBObject dbDoc = new BasicDBObject();

		maybeEmitEvent(new BeforeConvertEvent<T>(objectToSave));
		writer.write(objectToSave, dbDoc);

		maybeEmitEvent(new BeforeSaveEvent<T>(objectToSave, dbDoc));
		Object id = insertDBObject(collectionName, dbDoc, objectToSave.getClass());

		populateIdIfNecessary(objectToSave, id);
		maybeEmitEvent(new AfterSaveEvent<T>(objectToSave, dbDoc));
	}

	private void initializeVersionProperty(Object entity) {

		MongoPersistentEntity<?> mongoPersistentEntity = getPersistentEntity(entity.getClass());

		if (mongoPersistentEntity != null && mongoPersistentEntity.hasVersionProperty()) {
			BeanWrapper<PersistentEntity<Object, ?>, Object> wrapper = BeanWrapper.create(entity,
					this.mongoConverter.getConversionService());
			wrapper.setProperty(mongoPersistentEntity.getVersionProperty(), 0);
		}
	}

	public void insert(Collection<? extends Object> batchToSave, Class<?> entityClass) {
		doInsertBatch(determineCollectionName(entityClass), batchToSave, this.mongoConverter);
	}

	public void insert(Collection<? extends Object> batchToSave, String collectionName) {
		doInsertBatch(collectionName, batchToSave, this.mongoConverter);
	}

	public void insertAll(Collection<? extends Object> objectsToSave) {
		doInsertAll(objectsToSave, this.mongoConverter);
	}

	protected <T> void doInsertAll(Collection<? extends T> listToSave, MongoWriter<T> writer) {
		Map<String, List<T>> objs = new HashMap<String, List<T>>();

		for (T o : listToSave) {

			MongoPersistentEntity<?> entity = mappingContext.getPersistentEntity(o.getClass());
			if (entity == null) {
				throw new InvalidDataAccessApiUsageException("No Persitent Entity information found for the class "
						+ o.getClass().getName());
			}
			String collection = entity.getCollection();

			List<T> objList = objs.get(collection);
			if (null == objList) {
				objList = new ArrayList<T>();
				objs.put(collection, objList);
			}
			objList.add(o);

		}

		for (Map.Entry<String, List<T>> entry : objs.entrySet()) {
			doInsertBatch(entry.getKey(), entry.getValue(), this.mongoConverter);
		}
	}

	protected <T> void doInsertBatch(String collectionName, Collection<? extends T> batchToSave, MongoWriter<T> writer) {

		Assert.notNull(writer);

		List<DBObject> dbObjectList = new ArrayList<DBObject>();
		for (T o : batchToSave) {

			initializeVersionProperty(o);
			BasicDBObject dbDoc = new BasicDBObject();

			maybeEmitEvent(new BeforeConvertEvent<T>(o));
			writer.write(o, dbDoc);

			maybeEmitEvent(new BeforeSaveEvent<T>(o, dbDoc));
			dbObjectList.add(dbDoc);
		}
		List<ObjectId> ids = insertDBObjectList(collectionName, dbObjectList);
		int i = 0;
		for (T obj : batchToSave) {
			if (i < ids.size()) {
				populateIdIfNecessary(obj, ids.get(i));
				maybeEmitEvent(new AfterSaveEvent<T>(obj, dbObjectList.get(i)));
			}
			i++;
		}
	}

	public void save(Object objectToSave) {

		Assert.notNull(objectToSave);
		save(objectToSave, determineEntityCollectionName(objectToSave));
	}

	public void save(Object objectToSave, String collectionName) {

		Assert.notNull(objectToSave);
		Assert.hasText(collectionName);

		MongoPersistentEntity<?> mongoPersistentEntity = getPersistentEntity(objectToSave.getClass());

		// No optimistic locking -> simple save
		if (mongoPersistentEntity == null || !mongoPersistentEntity.hasVersionProperty()) {
			doSave(collectionName, objectToSave, this.mongoConverter);
			return;
		}

		doSaveVersioned(objectToSave, mongoPersistentEntity, collectionName);
	}

	private <T> void doSaveVersioned(T objectToSave, MongoPersistentEntity<?> entity, String collectionName) {

		BeanWrapper<PersistentEntity<T, ?>, T> beanWrapper = BeanWrapper.create(objectToSave,
				this.mongoConverter.getConversionService());
		MongoPersistentProperty idProperty = entity.getIdProperty();
		MongoPersistentProperty versionProperty = entity.getVersionProperty();

		Number version = beanWrapper.getProperty(versionProperty, Number.class, !versionProperty.usePropertyAccess());

		// Fresh instance -> initialize version property
		if (version == null) {
			doInsert(collectionName, objectToSave, this.mongoConverter);
		} else {

			assertUpdateableIdIfNotSet(objectToSave);

			// Create query for entity with the id and old version
			Object id = beanWrapper.getProperty(idProperty);
			Query query = new Query(Criteria.where(idProperty.getName()).is(id).and(versionProperty.getName()).is(version));

			// Bump version number
			Number number = beanWrapper.getProperty(versionProperty, Number.class, false);
			beanWrapper.setProperty(versionProperty, number.longValue() + 1);

			BasicDBObject dbObject = new BasicDBObject();

			maybeEmitEvent(new BeforeConvertEvent<T>(objectToSave));
			this.mongoConverter.write(objectToSave, dbObject);

			maybeEmitEvent(new BeforeSaveEvent<T>(objectToSave, dbObject));
			Update update = Update.fromDBObject(dbObject, ID_FIELD);

			doUpdate(collectionName, query, update, objectToSave.getClass(), false, false);
			maybeEmitEvent(new AfterSaveEvent<T>(objectToSave, dbObject));
		}
	}

	protected <T> void doSave(String collectionName, T objectToSave, MongoWriter<T> writer) {

		assertUpdateableIdIfNotSet(objectToSave);

		DBObject dbDoc = new BasicDBObject();

		maybeEmitEvent(new BeforeConvertEvent<T>(objectToSave));

		if (!(objectToSave instanceof String)) {
			writer.write(objectToSave, dbDoc);
		} else {
			try {
				dbDoc = (DBObject) JSON.parse((String) objectToSave);
			} catch (JSONParseException e) {
				throw new MappingException("Could not parse given String to save into a JSON document!", e);
			}
		}

		maybeEmitEvent(new BeforeSaveEvent<T>(objectToSave, dbDoc));
		Object id = saveDBObject(collectionName, dbDoc, objectToSave.getClass());

		populateIdIfNecessary(objectToSave, id);
		maybeEmitEvent(new AfterSaveEvent<T>(objectToSave, dbDoc));
	}

	protected Object insertDBObject(final String collectionName, final DBObject dbDoc, final Class<?> entityClass) {
		if (LOGGER.isDebugEnabled()) {
			LOGGER.debug("Inserting DBObject containing fields: " + dbDoc.keySet() + " in collection: " + collectionName);
		}
		return execute(collectionName, new CollectionCallback<Object>() {
			public Object doInCollection(DBCollection collection) throws MongoException, DataAccessException {
				MongoAction mongoAction = new MongoAction(writeConcern, MongoActionOperation.INSERT, collectionName,
						entityClass, dbDoc, null);
				WriteConcern writeConcernToUse = prepareWriteConcern(mongoAction);
				WriteResult writeResult = writeConcernToUse == null ? collection.insert(dbDoc) : collection.insert(dbDoc,
						writeConcernToUse);
				handleAnyWriteResultErrors(writeResult, dbDoc, MongoActionOperation.INSERT);
				return dbDoc.get(ID_FIELD);
			}
		});
	}

	protected List<ObjectId> insertDBObjectList(final String collectionName, final List<DBObject> dbDocList) {
		if (dbDocList.isEmpty()) {
			return Collections.emptyList();
		}

		if (LOGGER.isDebugEnabled()) {
			LOGGER.debug("Inserting list of DBObjects containing " + dbDocList.size() + " items");
		}
		execute(collectionName, new CollectionCallback<Void>() {
			public Void doInCollection(DBCollection collection) throws MongoException, DataAccessException {
				MongoAction mongoAction = new MongoAction(writeConcern, MongoActionOperation.INSERT_LIST, collectionName, null,
						null, null);
				WriteConcern writeConcernToUse = prepareWriteConcern(mongoAction);
				WriteResult writeResult = writeConcernToUse == null ? collection.insert(dbDocList) : collection.insert(
						dbDocList.toArray((DBObject[]) new BasicDBObject[dbDocList.size()]), writeConcernToUse);
				handleAnyWriteResultErrors(writeResult, null, MongoActionOperation.INSERT_LIST);
				return null;
			}
		});

		List<ObjectId> ids = new ArrayList<ObjectId>();
		for (DBObject dbo : dbDocList) {
			Object id = dbo.get(ID_FIELD);
			if (id instanceof ObjectId) {
				ids.add((ObjectId) id);
			} else {
				// no id was generated
				ids.add(null);
			}
		}
		return ids;
	}

	protected Object saveDBObject(final String collectionName, final DBObject dbDoc, final Class<?> entityClass) {
		if (LOGGER.isDebugEnabled()) {
			LOGGER.debug("Saving DBObject containing fields: " + dbDoc.keySet());
		}
		return execute(collectionName, new CollectionCallback<Object>() {
			public Object doInCollection(DBCollection collection) throws MongoException, DataAccessException {
				MongoAction mongoAction = new MongoAction(writeConcern, MongoActionOperation.SAVE, collectionName, entityClass,
						dbDoc, null);
				WriteConcern writeConcernToUse = prepareWriteConcern(mongoAction);
				WriteResult writeResult = writeConcernToUse == null ? collection.save(dbDoc) : collection.save(dbDoc,
						writeConcernToUse);
				handleAnyWriteResultErrors(writeResult, dbDoc, MongoActionOperation.SAVE);
				return dbDoc.get(ID_FIELD);
			}
		});
	}

	public WriteResult upsert(Query query, Update update, Class<?> entityClass) {
		return doUpdate(determineCollectionName(entityClass), query, update, entityClass, true, false);
	}

	public WriteResult upsert(Query query, Update update, String collectionName) {
		return doUpdate(collectionName, query, update, null, true, false);
	}
	
	public WriteResult upsert(Query query, Update update, Class<?> entityClass, String collectionName) {
		return doUpdate(collectionName, query, update, entityClass, true, false);
	}

	public WriteResult upsert(Query query, Update update, Class<?> entityClass, String collectionName) {
		return doUpdate(collectionName, query, update, entityClass, true, false);
	}

	public WriteResult updateFirst(Query query, Update update, Class<?> entityClass) {
		return doUpdate(determineCollectionName(entityClass), query, update, entityClass, false, false);
	}

	public WriteResult updateFirst(final Query query, final Update update, final String collectionName) {
		return doUpdate(collectionName, query, update, null, false, false);
	}
	
	public WriteResult updateFirst(Query query, Update update, Class<?> entityClass, String collectionName) {
		return doUpdate(collectionName, query, update, entityClass, false, false);
	}

	public WriteResult updateFirst(Query query, Update update, Class<?> entityClass, String collectionName) {
		return doUpdate(collectionName, query, update, entityClass, false, false);
	}

	public WriteResult updateMulti(Query query, Update update, Class<?> entityClass) {
		return doUpdate(determineCollectionName(entityClass), query, update, entityClass, false, true);
	}

	public WriteResult updateMulti(final Query query, final Update update, String collectionName) {
		return doUpdate(collectionName, query, update, null, false, true);
	}
	
	public WriteResult updateMulti(final Query query, final Update update, Class<?> entityClass, String collectionName) {
		return doUpdate(collectionName, query, update, entityClass, false, true);
	}

	public WriteResult updateMulti(final Query query, final Update update, Class<?> entityClass, String collectionName) {
		return doUpdate(collectionName, query, update, entityClass, false, true);
	}

	protected WriteResult doUpdate(final String collectionName, final Query query, final Update update,
			final Class<?> entityClass, final boolean upsert, final boolean multi) {

		return execute(collectionName, new CollectionCallback<WriteResult>() {
			public WriteResult doInCollection(DBCollection collection) throws MongoException, DataAccessException {

				MongoPersistentEntity<?> entity = entityClass == null ? null : getPersistentEntity(entityClass);

				DBObject queryObj = query == null ? new BasicDBObject() : queryMapper.getMappedObject(query.getQueryObject(),
						entity);
				DBObject updateObj = update == null ? new BasicDBObject() : updateMapper.getMappedObject(
						update.getUpdateObject(), entity);

				if (LOGGER.isDebugEnabled()) {
					LOGGER.debug("Calling update using query: " + queryObj + " and update: " + updateObj + " in collection: "
							+ collectionName);
				}

				MongoAction mongoAction = new MongoAction(writeConcern, MongoActionOperation.UPDATE, collectionName,
						entityClass, updateObj, queryObj);
				WriteConcern writeConcernToUse = prepareWriteConcern(mongoAction);
				WriteResult writeResult = writeConcernToUse == null ? collection.update(queryObj, updateObj, upsert, multi)
						: collection.update(queryObj, updateObj, upsert, multi, writeConcernToUse);

				if (entity != null && entity.hasVersionProperty() && !multi) {
					if (writeResult.getN() == 0) {
						throw new OptimisticLockingFailureException("Optimistic lock exception on saving entity: "
								+ updateObj.toMap().toString() + " to collection " + collectionName);
					}
				}

				handleAnyWriteResultErrors(writeResult, queryObj, MongoActionOperation.UPDATE);
				return writeResult;
			}
		});
	}

	public void remove(Object object) {

		if (object == null) {
			return;
		}

		remove(getIdQueryFor(object), object.getClass());
	}

	public void remove(Object object, String collection) {

		Assert.hasText(collection);

		if (object == null) {
			return;
		}

		doRemove(collection, getIdQueryFor(object), object.getClass());
	}

	/**
	 * Returns a {@link Query} for the given entity by its id.
	 * 
	 * @param object must not be {@literal null}.
	 * @return
	 */
	private Query getIdQueryFor(Object object) {

		Assert.notNull(object);

		Class<?> objectType = object.getClass();
		MongoPersistentEntity<?> entity = mappingContext.getPersistentEntity(objectType);
		MongoPersistentProperty idProp = entity == null ? null : entity.getIdProperty();

		if (idProp == null) {
			throw new MappingException("No id property found for object of type " + objectType);
		}

		ConversionService service = mongoConverter.getConversionService();
		Object idProperty = null;

		idProperty = BeanWrapper.create(object, service).getProperty(idProp, Object.class, true);
		return new Query(where(idProp.getFieldName()).is(idProperty));
	}

	private void assertUpdateableIdIfNotSet(Object entity) {

		MongoPersistentEntity<?> persistentEntity = mappingContext.getPersistentEntity(entity.getClass());
		MongoPersistentProperty idProperty = persistentEntity == null ? null : persistentEntity.getIdProperty();

		if (idProperty == null) {
			return;
		}

		ConversionService service = mongoConverter.getConversionService();
		Object idValue = BeanWrapper.create(entity, service).getProperty(idProperty, Object.class, true);

		if (idValue == null && !MongoSimpleTypes.AUTOGENERATED_ID_TYPES.contains(idProperty.getType())) {
			throw new InvalidDataAccessApiUsageException(String.format(
					"Cannot autogenerate id of type %s for entity of type %s!", idProperty.getType().getName(), entity.getClass()
							.getName()));
		}
	}

	public void remove(Query query, String collectionName) {
		remove(query, null, collectionName);
	}

	public void remove(Query query, Class<?> entityClass) {
		remove(query, entityClass, determineCollectionName(entityClass));
	}

	public void remove(Query query, Class<?> entityClass, String collectionName) {
		doRemove(collectionName, query, entityClass);
	}

	protected <T> void doRemove(final String collectionName, final Query query, final Class<T> entityClass) {

		if (query == null) {
			throw new InvalidDataAccessApiUsageException("Query passed in to remove can't be null!");
		}

		Assert.hasText(collectionName, "Collection name must not be null or empty!");

		final DBObject queryObject = query.getQueryObject();
		final MongoPersistentEntity<?> entity = getPersistentEntity(entityClass);

		execute(collectionName, new CollectionCallback<Void>() {
			public Void doInCollection(DBCollection collection) throws MongoException, DataAccessException {

				maybeEmitEvent(new BeforeDeleteEvent<T>(queryObject, entityClass));

				DBObject dboq = queryMapper.getMappedObject(queryObject, entity);

				MongoAction mongoAction = new MongoAction(writeConcern, MongoActionOperation.REMOVE, collectionName,
						entityClass, null, queryObject);
				WriteConcern writeConcernToUse = prepareWriteConcern(mongoAction);

				if (LOGGER.isDebugEnabled()) {
					LOGGER.debug("Remove using query: {} in collection: {}.", new Object[] { dboq, collection.getName() });
				}

				WriteResult wr = writeConcernToUse == null ? collection.remove(dboq) : collection.remove(dboq,
						writeConcernToUse);
				handleAnyWriteResultErrors(wr, dboq, MongoActionOperation.REMOVE);

				maybeEmitEvent(new AfterDeleteEvent<T>(queryObject, entityClass));

				return null;
			}
		});
	}

	public <T> List<T> findAll(Class<T> entityClass) {
		return executeFindMultiInternal(new FindCallback(null), null, new ReadDbObjectCallback<T>(mongoConverter,
				entityClass), determineCollectionName(entityClass));
	}

	public <T> List<T> findAll(Class<T> entityClass, String collectionName) {
		return executeFindMultiInternal(new FindCallback(null), null, new ReadDbObjectCallback<T>(mongoConverter,
				entityClass), collectionName);
	}

	public <T> MapReduceResults<T> mapReduce(String inputCollectionName, String mapFunction, String reduceFunction,
			Class<T> entityClass) {
		return mapReduce(null, inputCollectionName, mapFunction, reduceFunction, new MapReduceOptions().outputTypeInline(),
				entityClass);
	}

	public <T> MapReduceResults<T> mapReduce(String inputCollectionName, String mapFunction, String reduceFunction,
			MapReduceOptions mapReduceOptions, Class<T> entityClass) {
		return mapReduce(null, inputCollectionName, mapFunction, reduceFunction, mapReduceOptions, entityClass);
	}

	public <T> MapReduceResults<T> mapReduce(Query query, String inputCollectionName, String mapFunction,
			String reduceFunction, Class<T> entityClass) {
		return mapReduce(query, inputCollectionName, mapFunction, reduceFunction,
				new MapReduceOptions().outputTypeInline(), entityClass);
	}

	public <T> MapReduceResults<T> mapReduce(Query query, String inputCollectionName, String mapFunction,
			String reduceFunction, MapReduceOptions mapReduceOptions, Class<T> entityClass) {
		String mapFunc = replaceWithResourceIfNecessary(mapFunction);
		String reduceFunc = replaceWithResourceIfNecessary(reduceFunction);
		DBCollection inputCollection = getCollection(inputCollectionName);
		MapReduceCommand command = new MapReduceCommand(inputCollection, mapFunc, reduceFunc,
				mapReduceOptions.getOutputCollection(), mapReduceOptions.getOutputType(), null);

		DBObject commandObject = copyQuery(query, copyMapReduceOptions(mapReduceOptions, command));

		if (LOGGER.isDebugEnabled()) {
			LOGGER.debug("Executing MapReduce on collection [" + command.getInput() + "], mapFunction [" + mapFunc
					+ "], reduceFunction [" + reduceFunc + "]");
		}

		CommandResult commandResult = command.getOutputType() == MapReduceCommand.OutputType.INLINE ? executeCommand(
				commandObject, getDb().getOptions()) : executeCommand(commandObject);
		handleCommandError(commandResult, commandObject);

		if (LOGGER.isDebugEnabled()) {
			LOGGER.debug("MapReduce command result = [{}]", serializeToJsonSafely(commandObject));
		}

		MapReduceOutput mapReduceOutput = new MapReduceOutput(inputCollection, commandObject, commandResult);
		List<T> mappedResults = new ArrayList<T>();
		DbObjectCallback<T> callback = new ReadDbObjectCallback<T>(mongoConverter, entityClass);
		for (DBObject dbObject : mapReduceOutput.results()) {
			mappedResults.add(callback.doWith(dbObject));
		}

		MapReduceResults<T> mapReduceResult = new MapReduceResults<T>(mappedResults, commandResult);
		return mapReduceResult;
	}

	public <T> GroupByResults<T> group(String inputCollectionName, GroupBy groupBy, Class<T> entityClass) {
		return group(null, inputCollectionName, groupBy, entityClass);
	}

	public <T> GroupByResults<T> group(Criteria criteria, String inputCollectionName, GroupBy groupBy,
			Class<T> entityClass) {

		DBObject dbo = groupBy.getGroupByObject();
		dbo.put("ns", inputCollectionName);

		if (criteria == null) {
			dbo.put("cond", null);
		} else {
			dbo.put("cond", queryMapper.getMappedObject(criteria.getCriteriaObject(), null));
		}
		// If initial document was a JavaScript string, potentially loaded by Spring's Resource abstraction, load it and
		// convert to DBObject

		if (dbo.containsField("initial")) {
			Object initialObj = dbo.get("initial");
			if (initialObj instanceof String) {
				String initialAsString = replaceWithResourceIfNecessary((String) initialObj);
				dbo.put("initial", JSON.parse(initialAsString));
			}
		}

		if (dbo.containsField("$reduce")) {
			dbo.put("$reduce", replaceWithResourceIfNecessary(dbo.get("$reduce").toString()));
		}
		if (dbo.containsField("$keyf")) {
			dbo.put("$keyf", replaceWithResourceIfNecessary(dbo.get("$keyf").toString()));
		}
		if (dbo.containsField("finalize")) {
			dbo.put("finalize", replaceWithResourceIfNecessary(dbo.get("finalize").toString()));
		}

		DBObject commandObject = new BasicDBObject("group", dbo);

		if (LOGGER.isDebugEnabled()) {
			LOGGER.debug("Executing Group with DBObject [{}]", serializeToJsonSafely(commandObject));
		}

		CommandResult commandResult = executeCommand(commandObject, getDb().getOptions());
		handleCommandError(commandResult, commandObject);

		if (LOGGER.isDebugEnabled()) {
			LOGGER.debug("Group command result = [{}]", commandResult);
		}

		@SuppressWarnings("unchecked")
		Iterable<DBObject> resultSet = (Iterable<DBObject>) commandResult.get("retval");

		List<T> mappedResults = new ArrayList<T>();
		DbObjectCallback<T> callback = new ReadDbObjectCallback<T>(mongoConverter, entityClass);
		for (DBObject dbObject : resultSet) {
			mappedResults.add(callback.doWith(dbObject));
		}
		GroupByResults<T> groupByResult = new GroupByResults<T>(mappedResults, commandResult);
		return groupByResult;

	}

	@Override
	public <O> AggregationResults<O> aggregate(TypedAggregation<?> aggregation, Class<O> outputType) {
		return aggregate(aggregation, determineCollectionName(aggregation.getInputType()), outputType);
	}

	@Override
	public <O> AggregationResults<O> aggregate(TypedAggregation<?> aggregation, String inputCollectionName,
			Class<O> outputType) {

		Assert.notNull(aggregation, "Aggregation pipeline must not be null!");

		AggregationOperationContext context = new TypeBasedAggregationOperationContext(aggregation.getInputType(),
				mappingContext, queryMapper);
		return aggregate(aggregation, inputCollectionName, outputType, context);
	}

	@Override
	public <O> AggregationResults<O> aggregate(Aggregation aggregation, Class<?> inputType, Class<O> outputType) {

		return aggregate(aggregation, determineCollectionName(inputType), outputType,
				new TypeBasedAggregationOperationContext(inputType, mappingContext, queryMapper));
	}

	@Override
	public <O> AggregationResults<O> aggregate(Aggregation aggregation, String collectionName, Class<O> outputType) {
		return aggregate(aggregation, collectionName, outputType, null);
	}

	protected <O> AggregationResults<O> aggregate(Aggregation aggregation, String collectionName, Class<O> outputType,
			AggregationOperationContext context) {

		Assert.hasText(collectionName, "Collection name must not be null or empty!");
		Assert.notNull(aggregation, "Aggregation pipeline must not be null!");
		Assert.notNull(outputType, "Output type must not be null!");

		AggregationOperationContext rootContext = context == null ? Aggregation.DEFAULT_CONTEXT : context;
		DBObject command = aggregation.toDbObject(collectionName, rootContext);

		if (LOGGER.isDebugEnabled()) {
			LOGGER.debug("Executing aggregation: {}", serializeToJsonSafely(command));
		}

		CommandResult commandResult = executeCommand(command);
		handleCommandError(commandResult, command);

		// map results
		@SuppressWarnings("unchecked")
		Iterable<DBObject> resultSet = (Iterable<DBObject>) commandResult.get("result");
		List<O> mappedResults = new ArrayList<O>();
		DbObjectCallback<O> callback = new UnwrapAndReadDbObjectCallback<O>(mongoConverter, outputType);

		for (DBObject dbObject : resultSet) {
			mappedResults.add(callback.doWith(dbObject));
		}

		return new AggregationResults<O>(mappedResults, commandResult);
	}

	protected String replaceWithResourceIfNecessary(String function) {

		String func = function;

		if (this.resourceLoader != null && ResourceUtils.isUrl(function)) {

			Resource functionResource = resourceLoader.getResource(func);

			if (!functionResource.exists()) {
				throw new InvalidDataAccessApiUsageException(String.format("Resource %s not found!", function));
			}

			try {
				return new Scanner(functionResource.getInputStream()).useDelimiter("\\A").next();
			} catch (IOException e) {
				throw new InvalidDataAccessApiUsageException(String.format("Cannot read map-reduce file %s!", function), e);
			}
		}

		return func;
	}

	private DBObject copyQuery(Query query, DBObject copyMapReduceOptions) {
		if (query != null) {
			if (query.getSkip() != 0 || query.getFieldsObject() != null) {
				throw new InvalidDataAccessApiUsageException(
						"Can not use skip or field specification with map reduce operations");
			}
			if (query.getQueryObject() != null) {
				copyMapReduceOptions.put("query", query.getQueryObject());
			}
			if (query.getLimit() > 0) {
				copyMapReduceOptions.put("limit", query.getLimit());
			}
			if (query.getSortObject() != null) {
				copyMapReduceOptions.put("sort", query.getSortObject());
			}
		}
		return copyMapReduceOptions;
	}

	private DBObject copyMapReduceOptions(MapReduceOptions mapReduceOptions, MapReduceCommand command) {
		if (mapReduceOptions.getJavaScriptMode() != null) {
			command.addExtraOption("jsMode", true);
		}
		if (!mapReduceOptions.getExtraOptions().isEmpty()) {
			for (Map.Entry<String, Object> entry : mapReduceOptions.getExtraOptions().entrySet()) {
				command.addExtraOption(entry.getKey(), entry.getValue());
			}
		}
		if (mapReduceOptions.getFinalizeFunction() != null) {
			command.setFinalize(this.replaceWithResourceIfNecessary(mapReduceOptions.getFinalizeFunction()));
		}
		if (mapReduceOptions.getOutputDatabase() != null) {
			command.setOutputDB(mapReduceOptions.getOutputDatabase());
		}
		if (!mapReduceOptions.getScopeVariables().isEmpty()) {
			command.setScope(mapReduceOptions.getScopeVariables());
		}

		DBObject commandObject = command.toDBObject();
		DBObject outObject = (DBObject) commandObject.get("out");

		if (mapReduceOptions.getOutputSharded() != null) {
			outObject.put("sharded", mapReduceOptions.getOutputSharded());
		}
		return commandObject;
	}

	public Set<String> getCollectionNames() {
		return execute(new DbCallback<Set<String>>() {
			public Set<String> doInDB(DB db) throws MongoException, DataAccessException {
				return db.getCollectionNames();
			}
		});
	}

	public DB getDb() {
		return mongoDbFactory.getDb();
	}

	protected <T> void maybeEmitEvent(MongoMappingEvent<T> event) {
		if (null != eventPublisher) {
			eventPublisher.publishEvent(event);
		}
	}

	/**
	 * Create the specified collection using the provided options
	 * 
	 * @param collectionName
	 * @param collectionOptions
	 * @return the collection that was created
	 */
	protected DBCollection doCreateCollection(final String collectionName, final DBObject collectionOptions) {
		return execute(new DbCallback<DBCollection>() {
			public DBCollection doInDB(DB db) throws MongoException, DataAccessException {
				DBCollection coll = db.createCollection(collectionName, collectionOptions);
				// TODO: Emit a collection created event
				if (LOGGER.isDebugEnabled()) {
					LOGGER.debug("Created collection [{}]", coll.getFullName());
				}
				return coll;
			}
		});
	}

	/**
	 * Map the results of an ad-hoc query on the default MongoDB collection to an object using the template's converter.
	 * The query document is specified as a standard {@link DBObject} and so is the fields specification.
	 * 
	 * @param collectionName name of the collection to retrieve the objects from.
	 * @param query the query document that specifies the criteria used to find a record.
	 * @param fields the document that specifies the fields to be returned.
	 * @param entityClass the parameterized type of the returned list.
	 * @return the {@link List} of converted objects.
	 */
	protected <T> T doFindOne(String collectionName, DBObject query, DBObject fields, Class<T> entityClass) {

		MongoPersistentEntity<?> entity = mappingContext.getPersistentEntity(entityClass);
		DBObject mappedQuery = queryMapper.getMappedObject(query, entity);
		DBObject mappedFields = fields == null ? null : queryMapper.getMappedObject(fields, entity);

		if (LOGGER.isDebugEnabled()) {
			LOGGER.debug(String.format("findOne using query: %s fields: %s for class: %s in collection: %s",
					serializeToJsonSafely(query), mappedFields, entityClass, collectionName));
		}

		return executeFindOneInternal(new FindOneCallback(mappedQuery, mappedFields), new ReadDbObjectCallback<T>(
				this.mongoConverter, entityClass), collectionName);
	}

	/**
	 * Map the results of an ad-hoc query on the default MongoDB collection to a List using the template's converter. The
	 * query document is specified as a standard DBObject and so is the fields specification.
	 * 
	 * @param collectionName name of the collection to retrieve the objects from
	 * @param query the query document that specifies the criteria used to find a record
	 * @param fields the document that specifies the fields to be returned
	 * @param entityClass the parameterized type of the returned list.
	 * @return the List of converted objects.
	 */
	protected <T> List<T> doFind(String collectionName, DBObject query, DBObject fields, Class<T> entityClass) {
		return doFind(collectionName, query, fields, entityClass, null, new ReadDbObjectCallback<T>(this.mongoConverter,
				entityClass));
	}

	/**
	 * Map the results of an ad-hoc query on the default MongoDB collection to a List of the specified type. The object is
	 * converted from the MongoDB native representation using an instance of {@see MongoConverter}. The query document is
	 * specified as a standard DBObject and so is the fields specification.
	 * 
	 * @param collectionName name of the collection to retrieve the objects from.
	 * @param query the query document that specifies the criteria used to find a record.
	 * @param fields the document that specifies the fields to be returned.
	 * @param entityClass the parameterized type of the returned list.
	 * @param preparer allows for customization of the {@link DBCursor} used when iterating over the result set, (apply
	 *          limits, skips and so on).
	 * @return the {@link List} of converted objects.
	 */
	protected <T> List<T> doFind(String collectionName, DBObject query, DBObject fields, Class<T> entityClass,
			CursorPreparer preparer) {
		return doFind(collectionName, query, fields, entityClass, preparer, new ReadDbObjectCallback<T>(mongoConverter,
				entityClass));
	}

	protected <S, T> List<T> doFind(String collectionName, DBObject query, DBObject fields, Class<S> entityClass,
			CursorPreparer preparer, DbObjectCallback<T> objectCallback) {

		MongoPersistentEntity<?> entity = mappingContext.getPersistentEntity(entityClass);
		DBObject mappedFields = fields == null ? null : queryMapper.getMappedObject(fields, entity);
		DBObject mappedQuery = queryMapper.getMappedObject(query, entity);

		if (LOGGER.isDebugEnabled()) {
			LOGGER.debug(String.format("find using query: %s fields: %s for class: %s in collection: %s",
					serializeToJsonSafely(query), mappedFields, entityClass, collectionName));
		}

		return executeFindMultiInternal(new FindCallback(mappedQuery, mappedFields), preparer, objectCallback,
				collectionName);
	}

	protected DBObject convertToDbObject(CollectionOptions collectionOptions) {
		DBObject dbo = new BasicDBObject();
		if (collectionOptions != null) {
			if (collectionOptions.getCapped() != null) {
				dbo.put("capped", collectionOptions.getCapped().booleanValue());
			}
			if (collectionOptions.getSize() != null) {
				dbo.put("size", collectionOptions.getSize().intValue());
			}
			if (collectionOptions.getMaxDocuments() != null) {
				dbo.put("max", collectionOptions.getMaxDocuments().intValue());
			}
		}
		return dbo;
	}

	/**
	 * Map the results of an ad-hoc query on the default MongoDB collection to an object using the template's converter.
	 * The first document that matches the query is returned and also removed from the collection in the database.
	 * <p/>
	 * The query document is specified as a standard DBObject and so is the fields specification.
	 * 
	 * @param collectionName name of the collection to retrieve the objects from
	 * @param query the query document that specifies the criteria used to find a record
	 * @param entityClass the parameterized type of the returned list.
	 * @return the List of converted objects.
	 */
	protected <T> T doFindAndRemove(String collectionName, DBObject query, DBObject fields, DBObject sort,
			Class<T> entityClass) {
		EntityReader<? super T, DBObject> readerToUse = this.mongoConverter;
		if (LOGGER.isDebugEnabled()) {
			LOGGER.debug("findAndRemove using query: " + query + " fields: " + fields + " sort: " + sort + " for class: "
					+ entityClass + " in collection: " + collectionName);
		}
		MongoPersistentEntity<?> entity = mappingContext.getPersistentEntity(entityClass);
		return executeFindOneInternal(new FindAndRemoveCallback(queryMapper.getMappedObject(query, entity), fields, sort),
				new ReadDbObjectCallback<T>(readerToUse, entityClass), collectionName);
	}

	protected <T> T doFindAndModify(String collectionName, DBObject query, DBObject fields, DBObject sort,
			Class<T> entityClass, Update update, FindAndModifyOptions options) {

		EntityReader<? super T, DBObject> readerToUse = this.mongoConverter;

		if (options == null) {
			options = new FindAndModifyOptions();
		}

		MongoPersistentEntity<?> entity = mappingContext.getPersistentEntity(entityClass);

		DBObject mappedUpdate = queryMapper.getMappedObject(update.getUpdateObject(), entity);
		DBObject mappedQuery = queryMapper.getMappedObject(query, entity);

		if (LOGGER.isDebugEnabled()) {
			LOGGER.debug("findAndModify using query: " + mappedQuery + " fields: " + fields + " sort: " + sort
					+ " for class: " + entityClass + " and update: " + mappedUpdate + " in collection: " + collectionName);
		}

		return executeFindOneInternal(new FindAndModifyCallback(mappedQuery, fields, sort, mappedUpdate, options),
				new ReadDbObjectCallback<T>(readerToUse, entityClass), collectionName);
	}

	/**
	 * Populates the id property of the saved object, if it's not set already.
	 * 
	 * @param savedObject
	 * @param id
	 */
	protected void populateIdIfNecessary(Object savedObject, Object id) {

		if (id == null) {
			return;
		}

		if (savedObject instanceof BasicDBObject) {
			DBObject dbObject = (DBObject) savedObject;
			dbObject.put(ID_FIELD, id);
			return;
		}

		MongoPersistentProperty idProp = getIdPropertyFor(savedObject.getClass());

		if (idProp == null) {
			return;
		}

		ConversionService conversionService = mongoConverter.getConversionService();
		BeanWrapper<PersistentEntity<Object, ?>, Object> wrapper = BeanWrapper.create(savedObject, conversionService);

		Object idValue = wrapper.getProperty(idProp, idProp.getType(), true);

		if (idValue != null) {
			return;
		}

		wrapper.setProperty(idProp, id);
	}

	private DBCollection getAndPrepareCollection(DB db, String collectionName) {
		try {
			DBCollection collection = db.getCollection(collectionName);
			prepareCollection(collection);
			return collection;
		} catch (RuntimeException e) {
			throw potentiallyConvertRuntimeException(e);
		}
	}

	/**
	 * Internal method using callbacks to do queries against the datastore that requires reading a single object from a
	 * collection of objects. It will take the following steps
	 * <ol>
	 * <li>Execute the given {@link ConnectionCallback} for a {@link DBObject}.</li>
	 * <li>Apply the given {@link DbObjectCallback} to each of the {@link DBObject}s to obtain the result.</li>
	 * <ol>
	 * 
	 * @param <T>
	 * @param collectionCallback the callback to retrieve the {@link DBObject} with
	 * @param objectCallback the {@link DbObjectCallback} to transform {@link DBObject}s into the actual domain type
	 * @param collectionName the collection to be queried
	 * @return
	 */
	private <T> T executeFindOneInternal(CollectionCallback<DBObject> collectionCallback,
			DbObjectCallback<T> objectCallback, String collectionName) {

		try {
			T result = objectCallback.doWith(collectionCallback.doInCollection(getAndPrepareCollection(getDb(),
					collectionName)));
			return result;
		} catch (RuntimeException e) {
			throw potentiallyConvertRuntimeException(e);
		}
	}

	/**
	 * Internal method using callback to do queries against the datastore that requires reading a collection of objects.
	 * It will take the following steps
	 * <ol>
	 * <li>Execute the given {@link ConnectionCallback} for a {@link DBCursor}.</li>
	 * <li>Prepare that {@link DBCursor} with the given {@link CursorPreparer} (will be skipped if {@link CursorPreparer}
	 * is {@literal null}</li>
	 * <li>Iterate over the {@link DBCursor} and applies the given {@link DbObjectCallback} to each of the
	 * {@link DBObject}s collecting the actual result {@link List}.</li>
	 * <ol>
	 * 
	 * @param <T>
	 * @param collectionCallback the callback to retrieve the {@link DBCursor} with
	 * @param preparer the {@link CursorPreparer} to potentially modify the {@link DBCursor} before ireating over it
	 * @param objectCallback the {@link DbObjectCallback} to transform {@link DBObject}s into the actual domain type
	 * @param collectionName the collection to be queried
	 * @return
	 */
	private <T> List<T> executeFindMultiInternal(CollectionCallback<DBCursor> collectionCallback,
			CursorPreparer preparer, DbObjectCallback<T> objectCallback, String collectionName) {

		try {

			DBCursor cursor = null;

			try {

				cursor = collectionCallback.doInCollection(getAndPrepareCollection(getDb(), collectionName));

				if (preparer != null) {
					cursor = preparer.prepare(cursor);
				}

				List<T> result = new ArrayList<T>();

				while (cursor.hasNext()) {
					DBObject object = cursor.next();
					result.add(objectCallback.doWith(object));
				}

				return result;

			} finally {

				if (cursor != null) {
					cursor.close();
				}
			}
		} catch (RuntimeException e) {
			throw potentiallyConvertRuntimeException(e);
		}
	}

	private void executeQueryInternal(CollectionCallback<DBCursor> collectionCallback, CursorPreparer preparer,
			DocumentCallbackHandler callbackHandler, String collectionName) {

		try {

			DBCursor cursor = null;

			try {
				cursor = collectionCallback.doInCollection(getAndPrepareCollection(getDb(), collectionName));

				if (preparer != null) {
					cursor = preparer.prepare(cursor);
				}

				while (cursor.hasNext()) {
					DBObject dbobject = cursor.next();
					callbackHandler.processDocument(dbobject);
				}

			} finally {
				if (cursor != null) {
					cursor.close();
				}
			}

		} catch (RuntimeException e) {
			throw potentiallyConvertRuntimeException(e);
		}
	}

	private MongoPersistentEntity<?> getPersistentEntity(Class<?> type) {
		return type == null ? null : mappingContext.getPersistentEntity(type);
	}

	private MongoPersistentProperty getIdPropertyFor(Class<?> type) {
		MongoPersistentEntity<?> persistentEntity = mappingContext.getPersistentEntity(type);
		return persistentEntity == null ? null : persistentEntity.getIdProperty();
	}

	private <T> String determineEntityCollectionName(T obj) {
		if (null != obj) {
			return determineCollectionName(obj.getClass());
		}

		return null;
	}

	String determineCollectionName(Class<?> entityClass) {

		if (entityClass == null) {
			throw new InvalidDataAccessApiUsageException(
					"No class parameter provided, entity collection can't be determined!");
		}

		MongoPersistentEntity<?> entity = mappingContext.getPersistentEntity(entityClass);
		if (entity == null) {
			throw new InvalidDataAccessApiUsageException("No Persitent Entity information found for the class "
					+ entityClass.getName());
		}
		return entity.getCollection();
	}

	/**
	 * Handles {@link WriteResult} errors based on the configured {@link WriteResultChecking}.
	 * 
	 * @param writeResult
	 * @param query
	 * @param operation
	 */
	protected void handleAnyWriteResultErrors(WriteResult writeResult, DBObject query, MongoActionOperation operation) {

		if (writeResultChecking == WriteResultChecking.NONE) {
			return;
		}

		String error = writeResult.getError();

		if (error == null) {
			return;
		}

		String message;

		switch (operation) {

			case INSERT:
			case SAVE:
				message = String.format("Insert/Save for %s failed: %s", query, error);
				break;
			case INSERT_LIST:
				message = String.format("Insert list failed: %s", error);
				break;
			default:
				message = String.format("Execution of %s%s failed: %s", operation,
						query == null ? "" : " using query " + query.toString(), error);
		}

		if (writeResultChecking == WriteResultChecking.EXCEPTION) {
			throw new MongoDataIntegrityViolationException(message, writeResult, operation);
		} else {
			LOGGER.error(message);
			return;
		}
	}

	/**
	 * Tries to convert the given {@link RuntimeException} into a {@link DataAccessException} but returns the original
	 * exception if the conversation failed. Thus allows safe rethrowing of the return value.
	 * 
	 * @param ex
	 * @return
	 */
	private RuntimeException potentiallyConvertRuntimeException(RuntimeException ex) {
		RuntimeException resolved = this.exceptionTranslator.translateExceptionIfPossible(ex);
		return resolved == null ? ex : resolved;
	}

	/**
	 * Inspects the given {@link CommandResult} for erros and potentially throws an
	 * {@link InvalidDataAccessApiUsageException} for that error.
	 * 
	 * @param result must not be {@literal null}.
	 * @param source must not be {@literal null}.
	 */
	private void handleCommandError(CommandResult result, DBObject source) {

		try {
			result.throwOnError();
		} catch (MongoException ex) {

			String error = result.getErrorMessage();
			error = error == null ? "NO MESSAGE" : error;

			throw new InvalidDataAccessApiUsageException("Command execution failed:  Error [" + error + "], Command = "
					+ source, ex);
		}
	}

	private static final MongoConverter getDefaultMongoConverter(MongoDbFactory factory) {
		MappingMongoConverter converter = new MappingMongoConverter(factory, new MongoMappingContext());
		converter.afterPropertiesSet();
		return converter;
	}

	// Callback implementations

	/**
	 * Simple {@link CollectionCallback} that takes a query {@link DBObject} plus an optional fields specification
	 * {@link DBObject} and executes that against the {@link DBCollection}.
	 * 
	 * @author Oliver Gierke
	 * @author Thomas Risberg
	 */
	private static class FindOneCallback implements CollectionCallback<DBObject> {

		private final DBObject query;
		private final DBObject fields;

		public FindOneCallback(DBObject query, DBObject fields) {
			this.query = query;
			this.fields = fields;
		}

		public DBObject doInCollection(DBCollection collection) throws MongoException, DataAccessException {
			if (fields == null) {
				if (LOGGER.isDebugEnabled()) {
					LOGGER.debug("findOne using query: " + query + " in db.collection: " + collection.getFullName());
				}
				return collection.findOne(query);
			} else {
				if (LOGGER.isDebugEnabled()) {
					LOGGER.debug("findOne using query: " + query + " fields: " + fields + " in db.collection: "
							+ collection.getFullName());
				}
				return collection.findOne(query, fields);
			}
		}
	}

	/**
	 * Simple {@link CollectionCallback} that takes a query {@link DBObject} plus an optional fields specification
	 * {@link DBObject} and executes that against the {@link DBCollection}.
	 * 
	 * @author Oliver Gierke
	 * @author Thomas Risberg
	 */
	private static class FindCallback implements CollectionCallback<DBCursor> {

		private final DBObject query;
		private final DBObject fields;

		public FindCallback(DBObject query) {
			this(query, null);
		}

		public FindCallback(DBObject query, DBObject fields) {
			this.query = query;
			this.fields = fields;
		}

		public DBCursor doInCollection(DBCollection collection) throws MongoException, DataAccessException {
			if (fields == null) {
				return collection.find(query);
			} else {
				return collection.find(query, fields);
			}
		}
	}

	/**
	 * Simple {@link CollectionCallback} that takes a query {@link DBObject} plus an optional fields specification
	 * {@link DBObject} and executes that against the {@link DBCollection}.
	 * 
	 * @author Thomas Risberg
	 */
	private static class FindAndRemoveCallback implements CollectionCallback<DBObject> {

		private final DBObject query;
		private final DBObject fields;
		private final DBObject sort;

		public FindAndRemoveCallback(DBObject query, DBObject fields, DBObject sort) {
			this.query = query;
			this.fields = fields;
			this.sort = sort;
		}

		public DBObject doInCollection(DBCollection collection) throws MongoException, DataAccessException {
			return collection.findAndModify(query, fields, sort, true, null, false, false);
		}
	}

	private static class FindAndModifyCallback implements CollectionCallback<DBObject> {

		private final DBObject query;
		private final DBObject fields;
		private final DBObject sort;
		private final DBObject update;
		private final FindAndModifyOptions options;

		public FindAndModifyCallback(DBObject query, DBObject fields, DBObject sort, DBObject update,
				FindAndModifyOptions options) {
			this.query = query;
			this.fields = fields;
			this.sort = sort;
			this.update = update;
			this.options = options;
		}

		public DBObject doInCollection(DBCollection collection) throws MongoException, DataAccessException {
			return collection.findAndModify(query, fields, sort, options.isRemove(), update, options.isReturnNew(),
					options.isUpsert());
		}
	}

	/**
	 * Simple internal callback to allow operations on a {@link DBObject}.
	 * 
	 * @author Oliver Gierke
	 */

	private interface DbObjectCallback<T> {

		T doWith(DBObject object);
	}

	/**
	 * Simple {@link DbObjectCallback} that will transform {@link DBObject} into the given target type using the given
	 * {@link MongoReader}.
	 * 
	 * @author Oliver Gierke
	 */
	private class ReadDbObjectCallback<T> implements DbObjectCallback<T> {

		private final EntityReader<? super T, DBObject> reader;
		private final Class<T> type;

		public ReadDbObjectCallback(EntityReader<? super T, DBObject> reader, Class<T> type) {
			Assert.notNull(reader);
			Assert.notNull(type);
			this.reader = reader;
			this.type = type;
		}

		public T doWith(DBObject object) {
			if (null != object) {
				maybeEmitEvent(new AfterLoadEvent<T>(object, type));
			}
			T source = reader.read(type, object);
			if (null != source) {
				maybeEmitEvent(new AfterConvertEvent<T>(object, source));
			}
			return source;
		}
	}

	class UnwrapAndReadDbObjectCallback<T> extends ReadDbObjectCallback<T> {

		public UnwrapAndReadDbObjectCallback(EntityReader<? super T, DBObject> reader, Class<T> type) {
			super(reader, type);
		}

		@Override
		public T doWith(DBObject object) {

			Object idField = object.get(Fields.UNDERSCORE_ID);

			if (!(idField instanceof DBObject)) {
				return super.doWith(object);
			}

			DBObject toMap = new BasicDBObject();
			DBObject nested = (DBObject) idField;
			toMap.putAll(nested);

			for (String key : object.keySet()) {
				if (!Fields.UNDERSCORE_ID.equals(key)) {
					toMap.put(key, object.get(key));
				}
			}

			return super.doWith(toMap);
		}
	}

	private enum DefaultWriteConcernResolver implements WriteConcernResolver {

		INSTANCE;

		public WriteConcern resolve(MongoAction action) {
			return action.getDefaultWriteConcern();
		}
	}

	class QueryCursorPreparer implements CursorPreparer {

		private final Query query;

		public QueryCursorPreparer(Query query) {
			this.query = query;
		}

		/*
		 * (non-Javadoc)
		 * @see org.springframework.data.mongodb.core.CursorPreparer#prepare(com.mongodb.DBCursor)
		 */
		public DBCursor prepare(DBCursor cursor) {

			if (query == null) {
				return cursor;
			}

			if (query.getSkip() <= 0 && query.getLimit() <= 0 && query.getSortObject() == null
					&& !StringUtils.hasText(query.getHint())) {
				return cursor;
			}

			DBCursor cursorToUse = cursor;

			try {
				if (query.getSkip() > 0) {
					cursorToUse = cursorToUse.skip(query.getSkip());
				}
				if (query.getLimit() > 0) {
					cursorToUse = cursorToUse.limit(query.getLimit());
				}
				if (query.getSortObject() != null) {
					cursorToUse = cursorToUse.sort(query.getSortObject());
				}
				if (StringUtils.hasText(query.getHint())) {
					cursorToUse = cursorToUse.hint(query.getHint());
				}
			} catch (RuntimeException e) {
				throw potentiallyConvertRuntimeException(e);
			}

			return cursorToUse;
		}
	}

	/**
	 * {@link DbObjectCallback} that assumes a {@link GeoResult} to be created, delegates actual content unmarshalling to
	 * a delegate and creates a {@link GeoResult} from the result.
	 * 
	 * @author Oliver Gierke
	 */
	static class GeoNearResultDbObjectCallback<T> implements DbObjectCallback<GeoResult<T>> {

		private final DbObjectCallback<T> delegate;
		private final Metric metric;

		/**
		 * Creates a new {@link GeoNearResultDbObjectCallback} using the given {@link DbObjectCallback} delegate for
		 * {@link GeoResult} content unmarshalling.
		 * 
		 * @param delegate must not be {@literal null}.
		 */
		public GeoNearResultDbObjectCallback(DbObjectCallback<T> delegate, Metric metric) {
			Assert.notNull(delegate);
			this.delegate = delegate;
			this.metric = metric;
		}

		public GeoResult<T> doWith(DBObject object) {

			double distance = ((Double) object.get("dis")).doubleValue();
			DBObject content = (DBObject) object.get("obj");

			T doWith = delegate.doWith(content);

			return new GeoResult<T>(doWith, new Distance(distance, metric));
		}
	}

}<|MERGE_RESOLUTION|>--- conflicted
+++ resolved
@@ -120,12 +120,9 @@
  * @author Oliver Gierke
  * @author Amol Nayak
  * @author Patryk Wasik
-<<<<<<< HEAD
-=======
  * @author Tobias Trelle
  * @author Sebastian Herold
  * @author Thomas Darimont
->>>>>>> 5d2fc311
  * @author Chuong Ngo
  */
 public class MongoTemplate implements MongoOperations, ApplicationContextAware {
