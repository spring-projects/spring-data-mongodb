/*
 * Copyright 2011-2021 the original author or authors.
 *
 * Licensed under the Apache License, Version 2.0 (the "License");
 * you may not use this file except in compliance with the License.
 * You may obtain a copy of the License at
 *
 *      https://www.apache.org/licenses/LICENSE-2.0
 *
 * Unless required by applicable law or agreed to in writing, software
 * distributed under the License is distributed on an "AS IS" BASIS,
 * WITHOUT WARRANTIES OR CONDITIONS OF ANY KIND, either express or implied.
 * See the License for the specific language governing permissions and
 * limitations under the License.
 */
package org.springframework.data.mongodb.core.mapping;

import static org.assertj.core.api.Assertions.*;

import java.lang.annotation.ElementType;
import java.lang.annotation.Retention;
import java.lang.annotation.RetentionPolicy;
import java.lang.annotation.Target;
import java.lang.reflect.Field;
import java.util.ArrayList;
import java.util.List;
import java.util.Locale;

import org.bson.Document;
import org.bson.types.ObjectId;
import org.junit.jupiter.api.BeforeEach;
import org.junit.jupiter.api.Test;

import org.springframework.core.annotation.AliasFor;
import org.springframework.data.annotation.Id;
import org.springframework.data.mapping.MappingException;
import org.springframework.data.mapping.PersistentProperty;
import org.springframework.data.mapping.model.FieldNamingStrategy;
import org.springframework.data.mapping.model.Property;
import org.springframework.data.mapping.model.PropertyNameFieldNamingStrategy;
import org.springframework.data.mapping.model.SimpleTypeHolder;
import org.springframework.data.util.ClassTypeInformation;
import org.springframework.util.ReflectionUtils;

/**
 * Unit test for {@link BasicMongoPersistentProperty}.
 *
 * @author Oliver Gierke
 * @author Christoph Strobl
 * @author Mark Paluch
 */
public class BasicMongoPersistentPropertyUnitTests {

	MongoPersistentEntity<Person> entity;

	@BeforeEach
	public void setup() {
		entity = new BasicMongoPersistentEntity<>(ClassTypeInformation.from(Person.class));
	}

	@Test
	public void usesAnnotatedFieldName() {

		Field field = ReflectionUtils.findField(Person.class, "firstname");
		assertThat(getPropertyFor(field).getFieldName()).isEqualTo("foo");
	}

	@Test
	public void returns_IdForIdProperty() {
		Field field = ReflectionUtils.findField(Person.class, "id");
		MongoPersistentProperty property = getPropertyFor(field);
		assertThat(property.isIdProperty()).isTrue();
		assertThat(property.getFieldName()).isEqualTo("_id");
	}

	@Test
	public void returnsPropertyNameForUnannotatedProperties() {

		Field field = ReflectionUtils.findField(Person.class, "lastname");
		assertThat(getPropertyFor(field).getFieldName()).isEqualTo("lastname");
	}

	@Test
	public void preventsNegativeOrder() {
		getPropertyFor(ReflectionUtils.findField(Person.class, "ssn"));
	}

	@Test // DATAMONGO-553
	public void usesPropertyAccessForThrowableCause() {

		BasicMongoPersistentEntity<Throwable> entity = new BasicMongoPersistentEntity<>(
				ClassTypeInformation.from(Throwable.class));
		MongoPersistentProperty property = getPropertyFor(entity, "cause");

		assertThat(property.usePropertyAccess()).isTrue();
	}

	@Test // DATAMONGO-607
	public void usesCustomFieldNamingStrategyByDefault() throws Exception {

		ClassTypeInformation<Person> type = ClassTypeInformation.from(Person.class);
		Field field = ReflectionUtils.findField(Person.class, "lastname");

		MongoPersistentProperty property = new BasicMongoPersistentProperty(Property.of(type, field), entity,
				SimpleTypeHolder.DEFAULT, UppercaseFieldNamingStrategy.INSTANCE);
		assertThat(property.getFieldName()).isEqualTo("LASTNAME");

		field = ReflectionUtils.findField(Person.class, "firstname");

		property = new BasicMongoPersistentProperty(Property.of(type, field), entity, SimpleTypeHolder.DEFAULT,
				UppercaseFieldNamingStrategy.INSTANCE);
		assertThat(property.getFieldName()).isEqualTo("foo");
	}

	@Test // DATAMONGO-607
	public void rejectsInvalidValueReturnedByFieldNamingStrategy() {

		ClassTypeInformation<Person> type = ClassTypeInformation.from(Person.class);
		Field field = ReflectionUtils.findField(Person.class, "lastname");

		MongoPersistentProperty property = new BasicMongoPersistentProperty(Property.of(type, field), entity,
				SimpleTypeHolder.DEFAULT, InvalidFieldNamingStrategy.INSTANCE);

		assertThatExceptionOfType(MappingException.class).isThrownBy(property::getFieldName)
				.withMessageContaining(InvalidFieldNamingStrategy.class.getName()).withMessageContaining(property.toString());
	}

	@Test // DATAMONGO-937
	public void shouldDetectAnnotatedLanguagePropertyCorrectly() {

		MongoPersistentProperty property = getPropertyFor(DocumentWithLanguageProperty.class, "lang");
		assertThat(property.isLanguageProperty()).isTrue();
	}

	@Test // DATAMONGO-937
	public void shouldDetectImplicitLanguagePropertyCorrectly() {

		MongoPersistentProperty property = getPropertyFor(DocumentWithImplicitLanguageProperty.class, "language");
		assertThat(property.isLanguageProperty()).isTrue();
	}

	@Test // DATAMONGO-976
	public void shouldDetectTextScorePropertyCorrectly() {

		MongoPersistentProperty property = getPropertyFor(DocumentWithTextScoreProperty.class, "score");
		assertThat(property.isTextScoreProperty()).isTrue();
	}
	
	@Test // DATAMONGO-2551
<<<<<<< HEAD
	public void shouldDetectOmitNullPropertyCorrectly() {

		MongoPersistentProperty property = getPropertyFor(DocumentWithOmitNullProperty.class, "omitNull");
		assertThat(property.isOmitNullProperty()).isTrue();
=======
	public void shouldDetectOmittableOnNullPropertyCorrectly() {

		MongoPersistentProperty property = getPropertyFor(DocumentWithOmittableOnNullProperty.class, "write");
		assertThat(property.isPropertyOmittableOnNull()).isTrue();
>>>>>>> 7b5c8ec0
	}

	@Test // DATAMONGO-976
	public void shouldDetectTextScoreAsReadOnlyProperty() {

		MongoPersistentProperty property = getPropertyFor(DocumentWithTextScoreProperty.class, "score");
		assertThat(property.isWritable()).isFalse();
	}

	@Test // DATAMONGO-1050
	public void shouldNotConsiderExplicitlyNameFieldAsIdProperty() {

		MongoPersistentProperty property = getPropertyFor(DocumentWithExplicitlyRenamedIdProperty.class, "id");
		assertThat(property.isIdProperty()).isFalse();
	}

	@Test // DATAMONGO-1050
	public void shouldConsiderPropertyAsIdWhenExplicitlyAnnotatedWithIdEvenWhenExplicitlyNamePresent() {

		MongoPersistentProperty property = getPropertyFor(DocumentWithExplicitlyRenamedIdPropertyHavingIdAnnotation.class,
				"id");
		assertThat(property.isIdProperty()).isTrue();
	}

	@Test // DATAMONGO-1373
	public void shouldConsiderComposedAnnotationsForIdField() {

		MongoPersistentProperty property = getPropertyFor(DocumentWithComposedAnnotations.class, "myId");
		assertThat(property.isIdProperty()).isTrue();
		assertThat(property.getFieldName()).isEqualTo("_id");
	}

	@Test // DATAMONGO-1373
	public void shouldConsiderComposedAnnotationsForFields() {

		MongoPersistentProperty property = getPropertyFor(DocumentWithComposedAnnotations.class, "myField");
		assertThat(property.getFieldName()).isEqualTo("myField");
	}

	@Test // DATAMONGO-1737
	public void honorsFieldOrderWhenIteratingOverProperties() {

		MongoMappingContext context = new MongoMappingContext();
		MongoPersistentEntity<?> entity = context.getPersistentEntity(Sample.class);

		List<String> properties = new ArrayList<>();

		entity.doWithProperties((MongoPersistentProperty property) -> properties.add(property.getName()));

		assertThat(properties).containsExactly("first", "second", "third");
	}

	@Test // DATAMONGO-1798
	public void fieldTypeShouldReturnActualTypeForNonIdProperties() {

		MongoPersistentProperty property = getPropertyFor(Person.class, "lastname");
		assertThat(property.getFieldType()).isEqualTo(String.class);
	}

	@Test // DATAMONGO-1798
	public void fieldTypeShouldBeObjectIdForPropertiesAnnotatedWithCommonsId() {

		MongoPersistentProperty property = getPropertyFor(Person.class, "id");
		assertThat(property.getFieldType()).isEqualTo(ObjectId.class);
	}

	@Test // DATAMONGO-1798
	public void fieldTypeShouldBeImplicitForPropertiesAnnotatedWithMongoId() {

		MongoPersistentProperty property = getPropertyFor(WithStringMongoId.class, "id");
		assertThat(property.getFieldType()).isEqualTo(String.class);
	}

	@Test // DATAMONGO-1798
	public void fieldTypeShouldBeObjectIdForPropertiesAnnotatedWithMongoIdAndTargetTypeObjectId() {

		MongoPersistentProperty property = getPropertyFor(WithStringMongoIdMappedToObjectId.class, "id");
		assertThat(property.getFieldType()).isEqualTo(ObjectId.class);
	}

	@Test // DATAMONGO-2460
	public void fieldTypeShouldBeDocumentForPropertiesAnnotatedIdWhenAComplexTypeAndFieldTypeImplicit() {

		MongoPersistentProperty property = getPropertyFor(WithComplexId.class, "id");
		assertThat(property.getFieldType()).isEqualTo(Document.class);
	}

	private MongoPersistentProperty getPropertyFor(Field field) {
		return getPropertyFor(entity, field);
	}

	private static <T> MongoPersistentProperty getPropertyFor(Class<T> type, String fieldname) {
		return getPropertyFor(new BasicMongoPersistentEntity<>(ClassTypeInformation.from(type)), fieldname);
	}

	private static MongoPersistentProperty getPropertyFor(MongoPersistentEntity<?> entity, String fieldname) {
		return getPropertyFor(entity, ReflectionUtils.findField(entity.getType(), fieldname));
	}

	private static MongoPersistentProperty getPropertyFor(MongoPersistentEntity<?> entity, Field field) {
		return new BasicMongoPersistentProperty(Property.of(entity.getTypeInformation(), field), entity,
				SimpleTypeHolder.DEFAULT, PropertyNameFieldNamingStrategy.INSTANCE);
	}

	class Person {

		@Id String id;

		@org.springframework.data.mongodb.core.mapping.Field("foo") String firstname;
		String lastname;

		@org.springframework.data.mongodb.core.mapping.Field(order = -20) String ssn;
	}

	class Sample {

		@org.springframework.data.mongodb.core.mapping.Field(order = 2) String second;
		@org.springframework.data.mongodb.core.mapping.Field(order = 3) String third;
		@org.springframework.data.mongodb.core.mapping.Field(order = 1) String first;
	}

	enum UppercaseFieldNamingStrategy implements FieldNamingStrategy {

		INSTANCE;

		public String getFieldName(PersistentProperty<?> property) {
			return property.getName().toUpperCase(Locale.US);
		}
	}

	enum InvalidFieldNamingStrategy implements FieldNamingStrategy {

		INSTANCE;

		public String getFieldName(PersistentProperty<?> property) {
			return null;
		}
	}

	static class DocumentWithLanguageProperty {

		@Language String lang;
	}

	static class DocumentWithImplicitLanguageProperty {

		String language;
	}

	static class DocumentWithTextScoreProperty {
		@TextScore Float score;
	}
	
	static class DocumentWithOmittableOnNullProperty {

		@org.springframework.data.mongodb.core.mapping.Field("write") org.springframework.data.mongodb.core.mapping.Field.Write write;

	}

	static class DocumentWithOmitNullProperty {
		
		@org.springframework.data.mongodb.core.mapping.Field("omitNull") boolean omitNull;
		
	}
	
	static class DocumentWithExplicitlyRenamedIdProperty {

		@org.springframework.data.mongodb.core.mapping.Field("id") String id;
	}

	static class DocumentWithExplicitlyRenamedIdPropertyHavingIdAnnotation {

		@Id @org.springframework.data.mongodb.core.mapping.Field("id") String id;
	}

	static class DocumentWithComposedAnnotations {

		@ComposedIdAnnotation @ComposedFieldAnnotation String myId;
		@ComposedFieldAnnotation(name = "myField") String myField;
	}

	@Retention(RetentionPolicy.RUNTIME)
	@Target(ElementType.FIELD)
	@org.springframework.data.mongodb.core.mapping.Field
	static @interface ComposedFieldAnnotation {

		@AliasFor(annotation = org.springframework.data.mongodb.core.mapping.Field.class, attribute = "value")
		String name() default "_id";
	}

	@Retention(RetentionPolicy.RUNTIME)
	@Target(ElementType.FIELD)
	@Id
	static @interface ComposedIdAnnotation {
	}

	static class WithStringMongoId {

		@MongoId String id;
	}

	static class WithStringMongoIdMappedToObjectId {

		@MongoId(FieldType.OBJECT_ID) String id;
	}

	static class ComplexId {

		String value;
	}

	static class WithComplexId {

		@Id @org.springframework.data.mongodb.core.mapping.Field ComplexId id;
	}
}<|MERGE_RESOLUTION|>--- conflicted
+++ resolved
@@ -147,17 +147,10 @@
 	}
 	
 	@Test // DATAMONGO-2551
-<<<<<<< HEAD
-	public void shouldDetectOmitNullPropertyCorrectly() {
-
-		MongoPersistentProperty property = getPropertyFor(DocumentWithOmitNullProperty.class, "omitNull");
-		assertThat(property.isOmitNullProperty()).isTrue();
-=======
 	public void shouldDetectOmittableOnNullPropertyCorrectly() {
 
 		MongoPersistentProperty property = getPropertyFor(DocumentWithOmittableOnNullProperty.class, "write");
 		assertThat(property.isPropertyOmittableOnNull()).isTrue();
->>>>>>> 7b5c8ec0
 	}
 
 	@Test // DATAMONGO-976
@@ -317,12 +310,6 @@
 
 	}
 
-	static class DocumentWithOmitNullProperty {
-		
-		@org.springframework.data.mongodb.core.mapping.Field("omitNull") boolean omitNull;
-		
-	}
-	
 	static class DocumentWithExplicitlyRenamedIdProperty {
 
 		@org.springframework.data.mongodb.core.mapping.Field("id") String id;
